--- conflicted
+++ resolved
@@ -219,7 +219,7 @@
             if request.status_code == 200:
                 # Success! return the successfully accessed
                 # (possibly rewritten) test_data_location URL
-                return url
+                return test_data_location
             else:
                 logger.error(
                     f"validate_test_data_location(): '{test_data_location}' access " +
@@ -371,7 +371,6 @@
 }
 
 
-<<<<<<< HEAD
 def live_trapi_endpoint(url: str) -> bool:
     """
     Checks if TRAPI endpoint is accessible.
@@ -492,6 +491,7 @@
         x_maturity: Optional[str] = None
 ) -> Optional[Dict[str, Union[str, List]]]:
     """
+    Validates a service as testable and resolves then returns parameters for testing.
 
     :param index: int, internal sequence number (i.e. hit number in the Translator SmartAPI Registry)
     :param service: Dict, indexed metadata about a component service (from the Registry)
@@ -499,9 +499,6 @@
     :param x_maturity: Optional[str], 'x_maturity' environment target for test run (system chooses if not specified)
     :return: augmented resource metadata for a given KP or ARA service confirmed to be 'testable'; None if unavailable
     """
-=======
-def validate_testable_resource(index: int, service: Dict, component: str) -> Optional[Dict[str, Union[str, List, Dict]]]:
->>>>>>> 26d90c74
     #
     # This 'overloaded' function actually checks a number of parameters that need to be present for testable resources.
     # If the validation of all parameters succeeds, it returns a dictionary of those values; otherwise, returns 'None'
@@ -609,11 +606,7 @@
             resource_metadata['test_data_location'] = [test_data]
     else:
         # not likely, but another sanity check!
-<<<<<<< HEAD
         logger.warning(f"Service {str(index)} has incomplete testable system parameters... Skipped?")
-=======
-        logger.warning(f"Service {str(index)} lacks a suitable SRI Testing endpoint... Skipped?")
->>>>>>> 26d90c74
         return None
 
     # Resource Metadata returned with 'testable' endpoint, tagged
@@ -644,7 +637,8 @@
         if not (component and component in ["KP", "ARA"]):
             continue
 
-        resource_metadata: Optional[Dict[str, Any]] = validate_testable_resource(index, service, component)
+        resource_metadata: Optional[Dict[str, Any]] = \
+            validate_testable_resource(index, service, component)
         if not resource_metadata:
             continue
 
@@ -736,7 +730,8 @@
         if not (component and component == component_type):
             continue
 
-        resource_metadata: Optional[Dict[str, Any]] = validate_testable_resource(index, service, component, x_maturity)
+        resource_metadata: Optional[Dict[str, Any]] = \
+            validate_testable_resource(index, service, component, x_maturity)
         if not resource_metadata:
             continue
 
@@ -839,27 +834,4 @@
         print(re)
         data = {"Error": f"Translator component test data file '{url}' cannot be accessed: "+str(re)}
 
-    return data
-
-
-def get_remote_test_data(test_data_locations: Optional[Union[str, List, Dict]]) -> Optional[Dict]:
-    """
-    The 'full' Translator SmartAPI Registry info.x-trapi.test_data_location property value specification
-    has a complex structure, which is captured above in the validate_test_data_location() method above.
-
-    TODO: this iteration of the test data processing will simply merge all the external test data into a single
-          dictionary, but one with a bit more internal structure, which the unit test generators will try to interpret.
-
-    :param test_data_locations: Optional[Union[str, List, Dict]], single, list or object definitions of URLs
-    :return: dictionary of test data parameters
-    """
-    data: Optional[Dict] = None
-    try:
-        request = requests.get(f"{url}")
-        if request.status_code == 200:
-            data = request.json()
-    except RequestException as re:
-        print(re)
-        data = {"Error": f"Translator component test data file '{url}' cannot be accessed: "+str(re)}
-
     return data