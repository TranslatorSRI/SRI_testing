import warnings
from typing import Optional, Dict

from json import dumps

import requests

from reasoner_validator.report import ValidationReporter
from reasoner_validator.trapi import check_trapi_validity
from reasoner_validator import TRAPIResponseValidator

import pytest

import logging
logger = logging.getLogger(__name__)

# For testing, set TRAPI API query POST timeouts to 10 minutes == 600 seconds
DEFAULT_TRAPI_POST_TIMEOUT = 600.0

# Maximum number of input test edges to scrutinize in
# TRAPI response knowledge graph, during edge content tests
TEST_DATA_SAMPLE_SIZE = 10

# Default is actually specifically 1.3.0 as of September 2022
# but the reasoner_validator should discern this
DEFAULT_TRAPI_VERSION = "1.3.0"


def _output(json, flat=False):
    return dumps(json, sort_keys=False, indent=None if flat else 4)


class TrapiValidationWarning(UserWarning):
    pass


class UnitTestReport(ValidationReporter):
    """
    UnitTestReport is a wrapper for ValidationReporter used to aggregate SRI Test actionable validation messages.
    Not to be confused with the translator.sri.testing.report_db.TestReport, which is the comprehensive set
    of all JSON reports from a single SRI Testing harness test run.
    """

    def __init__(
            self,
            test_case: Dict,
            test_name: str,
            trapi_version: str,
            biolink_version: str,
            sources: Optional[Dict] = None,
            strict_validation: Optional[bool] = None
    ):
        error_msg_prefix = generate_test_error_msg_prefix(test_case, test_name=test_name)
        ValidationReporter.__init__(
            self,
            prefix=error_msg_prefix,
            trapi_version=trapi_version,
            biolink_version=biolink_version,
            sources=sources,
            strict_validation=strict_validation
        )

    # def test(self, is_true: bool, message: str, data_dump: Optional[str] = None):
    #     """
    #     Error test report.
    #
    #     :param is_true: test predicate, triggering error message report if False
    #     :param code: error message code reported when 'is_true' is False
    #     :param data_dump: optional extra information about a test failure (e.g. details about the object that failed)
    #     :raises: AssertionError when 'is_true' flag has value False
    #     """
    #     if not is_true:
    #         logger.error(message)
    #         if data_dump:
    #             logger.debug(data_dump)
    #         self.report(code)

    def skip(self, code: str, edge_id: str, messages: Optional[Dict] = None):
        """
        Edge test Pytest skipping wrapper.
        :param code: str, validation message code (indexed in the codes.yaml of the Reasoner Validator)
        :param edge_id: str, S-P-O identifier of the edge being skipped
        :param messages: (optional) additional validation messages available to explain why the test is being skipped
        :return:
        """
        self.report(code=code, edge_id=edge_id)
        if messages:
            self.add_messages(messages)
        report_string: str = self.dump_messages(flat=True)
        pytest.skip(reason=report_string)

    def assert_test_outcome(self):
        """
        Pytest Assertion wrapper: assert the Pytest outcome relative
        to the most severe ValidationReporter messages.
        """
        if self.has_errors():
            err_msg = self.dump_errors(flat=True)
            logger.error(err_msg)
            pytest.fail(reason=err_msg)
        elif self.has_warnings():
            wrn_msg = self.dump_warnings(flat=True)
            logger.error(wrn_msg)
            with pytest.warns(TrapiValidationWarning):
                warnings.warn(
                    TrapiValidationWarning(wrn_msg),
                    TrapiValidationWarning
                )
        elif self.has_information():
            logger.info(self.dump_info(flat=True))
            pass  # not yet sure what else to do here?
        else:
            pass  # do nothing... just PASSing through...


def generate_test_error_msg_prefix(case: Dict, test_name: str) -> str:
    assert case
    test_msg_prefix: str = "test_onehops.py::test_trapi_"
    resource_id: str = ""
    component: str = "kp"
    if 'ara_source' in case and case['ara_source']:
        component = "ara"
        ara_id = case['ara_source'].replace("infores:", "")
        resource_id += ara_id + "|"
    test_msg_prefix += f"{component}s["
    if 'kp_source' in case and case['kp_source']:
        kp_id = case['kp_source'].replace("infores:", "")
        resource_id += kp_id
    edge_idx = case['idx']
    edge_id = generate_edge_id(resource_id, edge_idx)
    if not test_name:
        test_name = "input"
    test_msg_prefix += f"{edge_id}-{test_name}] FAILED"
    return test_msg_prefix


async def call_trapi(url: str, trapi_message):
    """
    Given an url and a TRAPI message, post the message
    to the url and return the status and json response.

    :param url:
    :param trapi_message:
    :return:
    """
    query_url = f'{url}/query'

    # print(f"\ncall_trapi({query_url}):\n\t{dumps(trapi_message, sort_keys=False, indent=4)}", file=stderr, flush=True)

    try:
        response = requests.post(query_url, json=trapi_message, timeout=DEFAULT_TRAPI_POST_TIMEOUT)
    except requests.Timeout:
        # fake response object
        logger.error(
            f"call_trapi(\n\turl: '{url}',\n\ttrapi_message: '{_output(trapi_message)}') - Request POST TimeOut?"
        )
        response = requests.Response()
        response.status_code = 408
    except requests.RequestException as re:
        # perhaps another unexpected Request failure?
        logger.error(
            f"call_trapi(\n\turl: '{url}',\n\ttrapi_message: '{_output(trapi_message)}') - "
            f"Request POST exception: {str(re)}"
        )
        response = requests.Response()
        response.status_code = 408

    response_json = None
    if response.status_code == 200:
        try:
            response_json = response.json()
        except Exception as exc:
            logger.error(f"call_trapi({query_url}) JSON access error: {str(exc)}")

    return {'status_code': response.status_code, 'response_json': response_json}


def generate_edge_id(resource_id: str, edge_i: int) -> str:
    return f"{resource_id}#{str(edge_i)}"


def constrain_trapi_request_to_kp(trapi_request: Dict, kp_source: str) -> Dict:
    """
    Method to annotate KP constraint on an ARA call
    as an attribute_constraint object on the test edge.
    :param trapi_request: Dict, original TRAPI message
    :param kp_source: str, KP InfoRes (from kp_source field of test edge)
    :return: Dict, trapi_request annotated with additional KP 'attribute_constraint'
    """
    assert "message" in trapi_request
    message: Dict = trapi_request["message"]
    assert "query_graph" in message
    query_graph: Dict = message["query_graph"]
    assert "edges" in query_graph
    edges: Dict = query_graph["edges"]
    assert "ab" in edges
    edge: Dict = edges["ab"]

    # annotate the edge constraint on the (presumed single) edge object
    edge["attribute_constraints"] = [
        {
            "id": "biolink:knowledge_source",
            "name": "knowledge source",
            "value": [kp_source],
            "operator": "=="
        }
    ]

    return trapi_request


async def execute_trapi_lookup(case, creator, rbag, test_report: UnitTestReport):
    """
    Method to execute a TRAPI lookup, using the 'creator' test template.

    :param case: input data test case
    :param creator: unit test-specific query message creator
    :param rbag: dictionary of results
    :param test_report: ErrorReport, class wrapper object for asserting and reporting errors

    :return: None
    """
    trapi_request: Optional[Dict]
    output_element: Optional[str]
    output_node_binding: Optional[str]

    trapi_request, output_element, output_node_binding = creator(case)

    if not trapi_request:
        # output_element and output_node_binding were expropriated by the 'creator' to return error information
        test_report.report("error.trapi.request.invalid", context=output_element, reason=output_node_binding)
    else:
        # query use cases pertain to a particular TRAPI version
        trapi_version = case['trapi_version']
        biolink_version = case['biolink_version']

        # sanity check: verify first that the TRAPI request is well-formed by the creator(case)
        test_report.merge(check_trapi_validity(trapi_request, trapi_version=trapi_version))
        if not test_report.has_messages():
            # if no messages are reported, then continue with the validation

            if 'ara_source' in case and case['ara_source']:
                # sanity check!
                assert 'kp_source' in case and case['kp_source']

                # Here, we need annotate the TRAPI request query graph to
                # constrain an ARA query to the test case specified 'kp_source'
                trapi_request = constrain_trapi_request_to_kp(
                    trapi_request=trapi_request, kp_source=case['kp_source']
                )

            # Make the TRAPI call to the Case targeted KP or ARA resource, using the case-documented input test edge
            trapi_response = await call_trapi(case['url'], trapi_request)

            # Record the raw TRAPI query input and output for later test harness reference
            rbag.request = trapi_request
            rbag.response = trapi_response

            # Second sanity check: was the web service (HTTP) call itself successful?
            status_code: int = trapi_response['status_code']
            if status_code != 200:
                test_report.report("error.trapi.response.unexpected_http_code", status_code=status_code)
            else:
                #########################################################
                # Looks good so far, so now validate the TRAPI schemata #
<<<<<<< HEAD
                # and the Biolink "Semantic" cmopliance of the response #
=======
                # and the Biolink "Semantic" compliance of the response #
>>>>>>> 76ce35d8
                #########################################################
                response: Optional[Dict] = trapi_response['response_json']

                if response:
                    validator: TRAPIResponseValidator = TRAPIResponseValidator(
                        trapi_version=trapi_version,
                        biolink_version=biolink_version
                    )
                    validator.check_compliance_of_trapi_response(response=response)
                    test_report.merge(validator)<|MERGE_RESOLUTION|>--- conflicted
+++ resolved
@@ -263,11 +263,7 @@
             else:
                 #########################################################
                 # Looks good so far, so now validate the TRAPI schemata #
-<<<<<<< HEAD
-                # and the Biolink "Semantic" cmopliance of the response #
-=======
                 # and the Biolink "Semantic" compliance of the response #
->>>>>>> 76ce35d8
                 #########################################################
                 response: Optional[Dict] = trapi_response['response_json']
 
