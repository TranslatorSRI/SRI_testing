# leverage the renci python base image
FROM renciorg/renci-python-image:v0.0.1
RUN python -m pip install --upgrade pip
WORKDIR /code
<<<<<<< HEAD
COPY ./requirements*.txt /code/
RUN pip install --no-cache-dir --upgrade -r /code/requirements.txt
RUN pip install --no-cache-dir --upgrade -r /code/requirements-service.txt
COPY translator /code/translator
COPY tests /code/tests
COPY api /code/api
COPY *.env /code
=======
RUN pip install poetry
COPY ./pyproject.toml /code/pyproject.toml
COPY ./poetry.lock /code/poetry.lock
COPY ./sri_testing/translator /code/sri_testing/translator
COPY ./tests /code/tests
COPY ./README.md /code/README.md
COPY ./api /code/api
COPY *.env /code
RUN python -m poetry install
>>>>>>> aaa62a10
# allow non root user write access to tests dir
RUN chown nru:nru /code/tests
# use non root user
USER nru
# change port to allowed port
EXPOSE 8090
CMD ["uvicorn", "api.main:app", "--proxy-headers", "--host", "0.0.0.0", "--port", "8090"]

<|MERGE_RESOLUTION|>--- conflicted
+++ resolved
@@ -2,15 +2,6 @@
 FROM renciorg/renci-python-image:v0.0.1
 RUN python -m pip install --upgrade pip
 WORKDIR /code
-<<<<<<< HEAD
-COPY ./requirements*.txt /code/
-RUN pip install --no-cache-dir --upgrade -r /code/requirements.txt
-RUN pip install --no-cache-dir --upgrade -r /code/requirements-service.txt
-COPY translator /code/translator
-COPY tests /code/tests
-COPY api /code/api
-COPY *.env /code
-=======
 RUN pip install poetry
 COPY ./pyproject.toml /code/pyproject.toml
 COPY ./poetry.lock /code/poetry.lock
@@ -20,7 +11,6 @@
 COPY ./api /code/api
 COPY *.env /code
 RUN python -m poetry install
->>>>>>> aaa62a10
 # allow non root user write access to tests dir
 RUN chown nru:nru /code/tests
 # use non root user
