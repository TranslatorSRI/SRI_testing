from copy import deepcopy
from dataclasses import asdict
from functools import wraps
from typing import Set, Dict, List, Tuple, Optional

from bmt import utils
from reasoner_validator.versioning import SemVer
from reasoner_validator.biolink import get_biolink_model_toolkit
from sri_testing.translator.sri.testing.util import ontology_kp


def create_one_hop_message(edge, look_up_subject: bool = False) -> Tuple[Optional[Dict], str]:
    """Given a complete edge, create a valid TRAPI message for "one hop" querying for the edge.
    If the look_up_subject is False (default) then the object id is not included, (lookup object
    by subject) and if the look_up_subject is True, then the subject id is not included (look up
    subject by object)"""

    trapi_version_tested = SemVer.from_string(edge['trapi_version'])
    if trapi_version_tested <= SemVer.from_string("1.1.0"):
        return None, f"Legacy TRAPI version '{str(edge['trapi_version'])}' unsupported by SRI Testing!"

    q_edge: Dict = {
        "subject": "a",
        "object": "b",
        "predicates": [edge['predicate']]
    }

    # Build Biolink 3 compliant QEdge qualifier_constraints, if specified
    if 'qualifiers' in edge:
        # We don't validate the edge['qualifiers'] here.. let the TRAPI query catch any faulty qualifiers
        qualifier_set: List = list()
        qualifier: Dict
        for qualifier in edge['qualifiers']:
            if 'qualifier_type_id' in qualifier and 'qualifier_value' in qualifier:
                qualifier_set.append(qualifier.copy())
            else:
                return None, f"Malformed 'qualifiers' specification: '{str(edge['qualifiers'])}'!"

        if qualifier_set:
            q_edge['qualifier_constraints'] = [{'qualifier_set': qualifier_set}]
    if 'association' in edge:
        # TODO: how do we leverage an 'association' here
        #  to validate query (qualifiers)? Ask Sierra for advice?
        pass

    query_graph: Dict = {
        "nodes": {
            'a': {
                "categories": [edge['subject_category']]
            },
            'b': {
                "categories": [edge['object_category']]
            }
        },
        "edges": {
            'ab': q_edge
        }
    }
    if look_up_subject:
        object_id = edge['object_id'] if 'object_id' in edge else edge['object']
        query_graph['nodes']['b']['ids'] = [object_id]
    else:
        subject_id = edge['subject_id'] if 'subject_id' in edge else edge['subject']
        query_graph['nodes']['a']['ids'] = [subject_id]

    message: Dict = {
        "message": {
            "query_graph": query_graph,
            'knowledge_graph': {
                "nodes": {}, "edges": {},
            },
            'results': []
        }
    }
    return message, ""


#####################################################################################################
#
# Functions for creating TRAPI messages from a known edge
#
# Each function returns the new message, and also some information used to evaluate whether the
# correct value was retrieved.  The second return value (object or subject) is the name of what is
# being returned and the third value (a or b) is which query node it should be bound to in one of the
# results.  For example, when we look up a triple by subject, we should expect that the object entity
# is bound to query node b.
#
#####################################################################################################
# Available Unit Tests:
#
# - by_subject
# - inverse_by_new_subject
# - by_object
# - raise_subject_entity
# - raise_object_entity
# - raise_object_by_subject
# - raise_predicate_by_subject
#
#####################################################################################################
_unit_tests: Dict = dict()
_unit_test_definitions: Dict = dict()


def get_unit_test_definitions() -> Dict:
    return _unit_test_definitions.copy()


def get_unit_test_codes() -> Set[str]:
    global _unit_tests
    return set(_unit_tests.keys())


def get_unit_test_name(code: str) -> str:
    global _unit_tests
    return _unit_tests[code]


def get_unit_test_list() -> List[str]:
    global _unit_tests
    return list(_unit_tests.values())


def in_excluded_tests(test, test_case) -> bool:
    global _unit_tests
    try:
        test_name = test.__name__
    except AttributeError:
        raise RuntimeError(f"in_excluded_tests(): invalid 'test' parameter: '{str(test)}'")
    try:
        if "exclude_tests" in test_case:
            # returns 'true' if the test_name corresponds to a test in the list of excluded test (codes)
            return any([test_name == get_unit_test_name(code) for code in test_case["exclude_tests"]])
    except TypeError as te:
        raise RuntimeError(f"in_excluded_tests(): invalid 'test_case' parameter: '{str(test_case)}': {str(te)}")
    except KeyError as ke:
        raise RuntimeError(
            f"in_excluded_tests(): invalid test_case['excluded_test'] code? " +
            f"'{str(test_case['excluded_tests'])}': {str(ke)}"
        )

    return False


class TestCode:
    """
    Assigns a shorthand test code to a unit test method.
    """
    def __init__(self, code: str, unit_test_name: str, description: str):
        global _unit_tests
        self.code = code
        self.method = unit_test_name
        _unit_tests[code] = unit_test_name
        _unit_test_definitions[unit_test_name] = description

    def __call__(self, fn):
        @wraps(fn)
        def wrapper(*args, **kwargs):
            result = fn(*args, **kwargs)
            return result
        return wrapper


@TestCode(
    code="BS",
    unit_test_name="by_subject",
    description="Given a known triple, create a TRAPI message that looks up the object by the subject"
)
def by_subject(request):
    """
    :param request: test case with test edge data used to construct unit test TRAPI query.
    :return: Tuple, (trapi_request, output_element, output_node_binding);
             if trapi_request is None, then error details returned in two other tuple elements
    """
    message, errmsg = create_one_hop_message(request)
    if message:
        return message, 'object', 'b'
    else:
        return None, f"by_subject|subject '{str(request['subject'])}'", errmsg


def swap_qualifiers(qualifiers: List):
    """
    This method attempts to swap subject and
    object qualifiers through rewriting their keys?

    :param qualifiers: List, of Qualifiers whose node associations may need swapping.
    :return: qualifiers with keys rewritten to swap node qualifiers (subject <=> object)
    """
    swapped_qualifiers: List = list()
    qualifier: Dict
    for qualifier in qualifiers:
        qualifier_type_id: str = qualifier['qualifier_type_id']
        if qualifier_type_id.find("subject") > -1:
            qualifier_type_id = qualifier_type_id.replace("subject", "object", 1)
        elif qualifier_type_id.find("object") > -1:
            qualifier_type_id = qualifier_type_id.replace("object", "subject", 1)
        swapped_qualifiers.append({
            'qualifier_type_id': qualifier_type_id,
            'qualifier_value': qualifier['qualifier_value']
        })
    return swapped_qualifiers


def invert_association(association: str):
    """
    Inverts subject and object of an association (as feasible)
    :param association: str, biolink:Association to be inverted
    :return: str, inverted association (biolink curie)
    """
    # TODO: how do we 'invert' an 'association', for later
    #       use in validating the swapped query (qualifiers)?
    #       Ask Sierra/Chris M. for advice, if it not obvious how to do this...
    return association  # stub - just return original association (probably wrong!)


@TestCode(
    code="IBNS",
    unit_test_name="inverse_by_new_subject",
    description="Given a known triple, create a TRAPI message that inverts the predicate, " +
                "then looks up the new object by the new subject (original object)"
)
def inverse_by_new_subject(request):
    """
    :param request: test case with test edge data used to construct unit test TRAPI query.
    :return: Tuple, (trapi_request, output_element, output_node_binding);
             if trapi_request is None, then error details returned in two other tuple elements
    """
    tk = get_biolink_model_toolkit(biolink_version=request['biolink_version'])
    context: str = f"inverse_by_new_subject|predicate '{str(request['predicate'])}')"
    original_predicate_element = tk.get_element(request['predicate'])
    if not original_predicate_element:
        reason: str = "is an unknown element?"
        return None, context, reason
    elif original_predicate_element['symmetric']:
        transformed_predicate = request['predicate']
    else:
        transformed_predicate_name = tk.get_inverse(original_predicate_element.name)
        if transformed_predicate_name is None:
            transformed_predicate = None
        else:
            tp = tk.get_element(transformed_predicate_name)
            transformed_predicate = utils.format_element(tp)

    # Not everything has an inverse (it should, and it will, but it doesn't right now)
    if transformed_predicate is None:
        reason: str = "does not have an inverse?"
        return None, context, reason

    # probably don't need to worry here but just-in-case
    # only work off a copy of the original request...
    transformed_request = request.copy()
    transformed_request.update({
        "subject_category": request['object_category'],
        "object_category": request['subject_category'],
        "predicate": transformed_predicate,
        "subject":
            request['object_id'] if 'object_id' in request else request['object'],
        "object":
            request['subject_id'] if 'subject_id' in request else request['subject']
    })

    if 'qualifiers' in request:
        transformed_request['qualifiers'] = swap_qualifiers(request['qualifiers'])
    if 'association' in request:
        transformed_request['association'] = invert_association(request['association'])

    message, errmsg = create_one_hop_message(transformed_request)

    # We inverted the predicate, and will be querying by the new subject, so the output will be in node b
    # but, the entity we are looking for (now the object) was originally the subject because of the inversion.
    if message:
        return message, 'subject', 'b'
    else:
        return None, context, errmsg


@TestCode(
    code="BO",
    unit_test_name="by_object",
    description="Given a known triple, create a TRAPI message that looks up the subject by the object"
)
def by_object(request):
    """
    :param request: test case with test edge data used to construct unit test TRAPI query.
    :return: Tuple, (trapi_request, output_element, output_node_binding);
             if trapi_request is None, then error details returned in two other tuple elements
    """
    message, errmsg = create_one_hop_message(request, look_up_subject=True)
    if message:
        return message, 'subject', 'a'
    else:
        return None, f"by_object|object '{str(request['object'])}'", errmsg


<<<<<<< HEAD
def no_parent_error(
        unit_test_name: str,
        element_type: str,
        element: Dict,
        suffix: Optional[str] = None
) -> Tuple[None, str, str]:
    context: str = f"{unit_test_name}() test {element_type} {element['name']}"
=======
def no_parent_error(unit_test_name: str, element: Dict, suffix: Optional[str] = None) -> Tuple[None, str, str]:
    context: str = f"{unit_test_name}|element '{str(element['name'])}'"
>>>>>>> e5a115f1
    reason: str = "has no 'is_a' parent"
    if 'mixin' in element and element['mixin']:
        reason += " and is a mixin"
    if 'abstract' in element and element['abstract']:
        reason += " and is abstract"
    if 'deprecated' in element and element['deprecated']:
        reason += " and is deprecated"
    if suffix:
        reason += suffix
    return None, context, reason


def raise_entity(request, target: str):
    """
    Generic method - parameterized by association edge node target (either "subject" or "object") -
    that, given a known triple, creates a TRAPI message that uses a parent instance of the original entity
    to query for its association partner node. This only works if a given entity id namespace is listed in
    the 'id_prefix' list of the entity category and specifies some kind of hierarchical ontology of terms"

    :param request: test case edge data
    :param target: target context for ontological 'raising': either "subject" or "object"
    :return:
    """
<<<<<<< HEAD
    subject_cat = request['subject_category']
    subject = request['subject_id'] if 'subject_id' in request else request['subject']
    parent_subject = ontology_kp.get_parent(subject, subject_cat, biolink_version=request['biolink_version'])
    if parent_subject is None:
        return no_parent_error(
            "raise_subject_entity", "subject category",
            {'name': f"{subject}[{subject_cat}]"},
=======
    # Sanity check!
    assert target in ["subject", "object"]

    category = request[f"{target}_category"]
    entity = request[target]
    parent_entity = ontology_kp.get_parent(entity, category, biolink_version=request['biolink_version'])
    if parent_entity is None:
        return no_parent_error(
            f"raise_{target}_entity",
            {'name': f"{entity}[{category}]"},
>>>>>>> e5a115f1
            suffix=" since it is either not an ontology term or does not map onto a parent ontology term."
        )
    mod_request = deepcopy(request)
    mod_request[target] = parent_entity
    message, errmsg = create_one_hop_message(mod_request)
    if message:
        # query the opposing association node partner here
        return message, "subject" if target == "object" else "object", 'a'
    else:
        return None, f"raise_{target}_entity|parent entity '{str(parent_entity)}'", errmsg


@TestCode(
    code="RSE",
    unit_test_name="raise_subject_entity",
    description="Given a known triple, creates a TRAPI message that uses a parent instance of the original subject " +
                "to query for its object node. This only works if a given subject entity id namespace is listed " +
                "in the 'id_prefix' list of the category and specifies some kind of hierarchical ontology of terms."
)
def raise_subject_entity(request):
    """
    :param request: test case with test edge data used to construct unit test TRAPI query.
    :return: Tuple, (trapi_request, output_element, output_node_binding);
             if trapi_request is None, then error details returned in two other tuple elements
    """
    return raise_entity(request, "subject")


@TestCode(
    code="ROE",
    unit_test_name="raise_object_entity",
    description="Given a known triple, creates a TRAPI message that uses a parent instance of the original object " +
                "to query for its subject node. This only works if a given object entity id namespace is listed " +
                "in the 'id_prefix' list of the category and specifies some kind of hierarchical ontology of terms."
)
def raise_object_entity(request):
    """
    :param request: test case with test edge data used to construct unit test TRAPI query.
    :return: Tuple, (trapi_request, output_element, output_node_binding);
             if trapi_request is None, then error details returned in two other tuple elements
    """
    return raise_entity(request, "object")


@TestCode(
    code="ROBS",
    unit_test_name="raise_object_by_subject",
    description="Given a known triple, create a TRAPI message that uses the parent " +
                "of the original object category and looks up the object by the subject"
)
def raise_object_by_subject(request):
    """
    :param request: test case with test edge data used to construct unit test TRAPI query.
    :return: Tuple, (trapi_request, output_element, output_node_binding);
             if trapi_request is None, then error details returned in two other tuple elements
    """
    tk = get_biolink_model_toolkit(biolink_version=request['biolink_version'])
    original_object_element = tk.get_element(request['object_category'])
    if original_object_element:
        original_object_element = asdict(original_object_element)
    else:
        original_object_element = dict()
        original_object_element['name'] = request['object_category']
        original_object_element['is_a'] = None
    if original_object_element['is_a'] is None:
        # This element may be a mixin or abstract, without any parent?
<<<<<<< HEAD
        return no_parent_error(
            "raise_object_by_subject",
            "object category",
            original_object_element
        )
=======
        return no_parent_error(f"raise_object_by_subject", original_object_element)
>>>>>>> e5a115f1
    transformed_request = request.copy()  # there's no depth to request, so it's ok
    parent = tk.get_parent(original_object_element['name'])
    transformed_request['object_category'] = utils.format_element(tk.get_element(parent))
    message, errmsg = create_one_hop_message(transformed_request)
    if message:
        return message, 'object', 'b'
    else:
        return None, f"raise_object_by_subject|object_category '{str(request['object_category'])}'", errmsg


@TestCode(
    code="RPBS",
    unit_test_name="raise_predicate_by_subject",
    description="Given a known triple, create a TRAPI message that uses the parent " +
                "of the original predicate and looks up the object by the subject"
)
def raise_predicate_by_subject(request):
    """
    :param request: test case with test edge data used to construct unit test TRAPI query.
    :return: Tuple, (trapi_request, output_element, output_node_binding);
             if trapi_request is None, then error details returned in two other tuple elements
    """
    tk = get_biolink_model_toolkit(biolink_version=request['biolink_version'])
    transformed_request = request.copy()  # there's no depth to request, so it's ok
    if request['predicate'] != 'biolink:related_to':
        original_predicate_element = tk.get_element(request['predicate'])
        if original_predicate_element:
            original_predicate_element = asdict(original_predicate_element)
        else:
            original_predicate_element = dict()
            original_predicate_element['name'] = request['predicate']
            original_predicate_element['is_a'] = None
        if original_predicate_element['is_a'] is None:
            # This element may be a mixin or abstract, without any parent?
<<<<<<< HEAD
            return no_parent_error(
                "raise_predicate_by_subject",
                "predicate",
                original_predicate_element
            )
        parent = tk.get_element(original_predicate_element['is_a'])
        transformed_request['predicate'] = parent['slot_uri']
=======
            return no_parent_error("raise_predicate_by_subject", original_predicate_element)
        parent = tk.get_parent(original_predicate_element['name'])
        transformed_request['predicate'] = utils.format_element(tk.get_element(parent))
>>>>>>> e5a115f1
    message, errmsg = create_one_hop_message(transformed_request)
    if message:
        return message, 'object', 'b'
    else:
        return None, f"raise_predicate_by_subject|predicate '{str(request['predicate'])}'", errmsg<|MERGE_RESOLUTION|>--- conflicted
+++ resolved
@@ -292,18 +292,13 @@
         return None, f"by_object|object '{str(request['object'])}'", errmsg
 
 
-<<<<<<< HEAD
 def no_parent_error(
         unit_test_name: str,
         element_type: str,
         element: Dict,
         suffix: Optional[str] = None
 ) -> Tuple[None, str, str]:
-    context: str = f"{unit_test_name}() test {element_type} {element['name']}"
-=======
-def no_parent_error(unit_test_name: str, element: Dict, suffix: Optional[str] = None) -> Tuple[None, str, str]:
-    context: str = f"{unit_test_name}|element '{str(element['name'])}'"
->>>>>>> e5a115f1
+    context: str = f"{unit_test_name}|{element_type} '{str(element['name'])}'"
     reason: str = "has no 'is_a' parent"
     if 'mixin' in element and element['mixin']:
         reason += " and is a mixin"
@@ -327,26 +322,17 @@
     :param target: target context for ontological 'raising': either "subject" or "object"
     :return:
     """
-<<<<<<< HEAD
-    subject_cat = request['subject_category']
-    subject = request['subject_id'] if 'subject_id' in request else request['subject']
-    parent_subject = ontology_kp.get_parent(subject, subject_cat, biolink_version=request['biolink_version'])
-    if parent_subject is None:
-        return no_parent_error(
-            "raise_subject_entity", "subject category",
-            {'name': f"{subject}[{subject_cat}]"},
-=======
     # Sanity check!
     assert target in ["subject", "object"]
 
     category = request[f"{target}_category"]
-    entity = request[target]
+    entity = request[f"{target}_id"] if f"{target}_id" in request else request[target]
     parent_entity = ontology_kp.get_parent(entity, category, biolink_version=request['biolink_version'])
     if parent_entity is None:
         return no_parent_error(
-            f"raise_{target}_entity",
-            {'name': f"{entity}[{category}]"},
->>>>>>> e5a115f1
+            unit_test_name=f"raise_{target}_entity",
+            element_type=target,
+            element={'name': f"{entity}[{category}]"},
             suffix=" since it is either not an ontology term or does not map onto a parent ontology term."
         )
     mod_request = deepcopy(request)
@@ -413,15 +399,11 @@
         original_object_element['is_a'] = None
     if original_object_element['is_a'] is None:
         # This element may be a mixin or abstract, without any parent?
-<<<<<<< HEAD
         return no_parent_error(
             "raise_object_by_subject",
             "object category",
             original_object_element
         )
-=======
-        return no_parent_error(f"raise_object_by_subject", original_object_element)
->>>>>>> e5a115f1
     transformed_request = request.copy()  # there's no depth to request, so it's ok
     parent = tk.get_parent(original_object_element['name'])
     transformed_request['object_category'] = utils.format_element(tk.get_element(parent))
@@ -446,6 +428,7 @@
     """
     tk = get_biolink_model_toolkit(biolink_version=request['biolink_version'])
     transformed_request = request.copy()  # there's no depth to request, so it's ok
+
     if request['predicate'] != 'biolink:related_to':
         original_predicate_element = tk.get_element(request['predicate'])
         if original_predicate_element:
@@ -456,19 +439,13 @@
             original_predicate_element['is_a'] = None
         if original_predicate_element['is_a'] is None:
             # This element may be a mixin or abstract, without any parent?
-<<<<<<< HEAD
             return no_parent_error(
                 "raise_predicate_by_subject",
                 "predicate",
                 original_predicate_element
             )
-        parent = tk.get_element(original_predicate_element['is_a'])
-        transformed_request['predicate'] = parent['slot_uri']
-=======
-            return no_parent_error("raise_predicate_by_subject", original_predicate_element)
-        parent = tk.get_parent(original_predicate_element['name'])
-        transformed_request['predicate'] = utils.format_element(tk.get_element(parent))
->>>>>>> e5a115f1
+        transformed_request['predicate'] = tk.get_parent(original_predicate_element['name'], formatted=True)
+
     message, errmsg = create_one_hop_message(transformed_request)
     if message:
         return message, 'object', 'b'
