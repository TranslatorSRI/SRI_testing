"""
Configure one hop tests
"""
from typing import Optional, Union, List, Set, Dict, Any, Tuple
from collections import defaultdict
from copy import deepcopy

from pytest_harvest import get_session_results_dct

from reasoner_validator.biolink import check_biolink_model_compliance_of_input_edge, BiolinkValidator
from reasoner_validator.versioning import get_latest_version

from sri_testing.translator.registry import (
    get_remote_test_data_file,
    get_the_registry_data,
    extract_component_test_metadata_from_registry
)

from sri_testing.translator.trapi import generate_edge_id, UnitTestReport
from sri_testing.translator.sri.testing.onehops_test_runner import (
    OneHopTestHarness,
    parse_unit_test_name
)

from tests.onehop import util as oh_util
from tests.onehop.util import (
    get_unit_test_codes, get_unit_test_list
)


import logging
logger = logging.getLogger(__name__)

# TODO: temporary circuit breaker for huge edge test data sets
REASONABLE_NUMBER_OF_TEST_EDGES: int = 100


def _new_kp_test_case_summary(trapi_version: str, biolink_version: str) -> Dict[str, Union[int, str, Dict]]:
    """
    Initialize a dictionary to capture statistics for a single KP test case summary.

    :param trapi_version: str, TRAPI version associated with the test case (SemVer)
    :param biolink_version:  str, Biolink Model version associated with the test case (SemVer)

    :return: Dict[str, Union[int, str, Dict]], initialized
    """
    new_test_case_summary: Dict[str, Union[int, str, Dict]] = {
        'no_of_edges': 0,
        'trapi_version': trapi_version,
        'biolink_version': biolink_version,
        'results': dict()
    }
    return new_test_case_summary


def _new_kp_resource_summary(
        url: str,
        x_maturity: str,
        trapi_version: str,
        biolink_version: str
) -> Dict[str, Union[str, Dict]]:
    """
    Initialize a dictionary to capture statistics for a single KP test case summary.

    :param url: str, KP or ARA component endpoint being tested
    :param x_maturity: str, x-maturity environment within which the tested url is hosted
    :param trapi_version: str, TRAPI version associated with the test case (SemVer)
    :param biolink_version:  str, Biolink Model version associated with the test case (SemVer)

    :return: Dict[str, Union[int, str, Dict]], initialized
    """
    kp_resource_summary: Dict[str, Union[str, Dict]] = {
        'url': url,
        'x_maturity': x_maturity,
        'trapi_version': trapi_version,
        'biolink_version': biolink_version,
        'test_edges': dict()
    }
    return kp_resource_summary


def _new_kp_recommendation_summary(
        url: str,
        x_maturity: str,
        trapi_version: str,
        biolink_version: str
) -> Dict[str, Union[str, Dict]]:
    """
    Initialize a dictionary to capture recommendations for a single KP test case summary.

    :param url: str, KP or ARA component endpoint being tested
    :param x_maturity: str, x-maturity environment within which the tested url is hosted
    :param trapi_version: str, TRAPI version associated with the test case (SemVer)
    :param biolink_version:  str, Biolink Model version associated with the test case (SemVer)

    :return: Dict[str, Union[int, str, Dict]], initialized
    """
    new_recommendations: Dict[str, Union[str, Dict]] = {
        'url': url,
        'x_maturity': x_maturity,
        'trapi_version': trapi_version,
        'biolink_version': biolink_version,
        'errors': dict(),
        'warnings': dict(),
        'information': dict()
    }
    return new_recommendations


def _compile_recommendations(
        recommendation_summary: Dict[str, Union[str, Dict]],
        test_report: UnitTestReport,
        test_case,
        test_id: str
):
    #     "errors": {
    #       "error.edge.predicate.unknown": [
    #         {
    #           "message": {
    #             "context": "Query Graph",
    #             "edge_id": "a--['biolink:has_active_component']->b",
    #             "predicate": "biolink:has_active_component",
    #             "code": "error.edge.predicate.unknown"
    #           },
    #           "test_data": {
    #             "subject_category": "biolink:Gene",
    #             "object_category": "biolink:CellularComponent",
    #             "predicate": "biolink:active_in",
    #             "subject_id": "ZFIN:ZDB-GENE-060825-345",
    #             "object_id": "GO:0042645"
    #           },
    #           "test": "inverse_by_new_subject"
    #         }
    #       ],
    # ...
    #    }
    # TODO: what if test_case lacks some of the keys?
    test_data: Dict = {
        "subject_category": test_case["subject_category"],
        "object_category": test_case["object_category"],
        "predicate": test_case["predicate"],
        "subject_id": test_case["subject_id"] if "subject_id" in test_case else test_case["subject"],
        "object_id": test_case["object_id"] if "object_id" in test_case else test_case["object"]
    }

<<<<<<< HEAD
    if 'qualifiers' in test_case:
        test_data['qualifiers'] = deepcopy(test_case['qualifiers'])
    if 'association' in test_case:
        test_data['association'] = test_case["association"]

    # Validation messages are a dictionary with validation_code as keys and values which
    # are a (possibly empty) list of dictionaries with optional (variable key) parameters.
    # Leveraging function closure here to inject content into the recommendation_summary
    def _capture_messages(message_type: str, messages: Dict[str, Optional[List[Dict[str, str]]]]):
        for code, entries in messages.items():

=======
    # Validation messages are list of dictionary objects with
    # one 'code' key and optional (variable key) parameters
    # Leveraging function closure here...
    def _capture_messages(message_type: str, messages: Dict):
        for code, entry in messages.items():
>>>>>>> 4ac960ba
            if code not in recommendation_summary[message_type]:
                recommendation_summary[message_type][code] = list()
            item: Dict = {
                "message": entry,
                "test_data": test_data,
                "test": test_id
            }
            recommendation_summary[message_type][code].append(item)

    if test_report.has_errors():
        _capture_messages(message_type="errors", messages=test_report.get_errors())

    if test_report.has_warnings():
        _capture_messages(message_type="warnings", messages=test_report.get_warnings())

    if test_report.has_information():
        _capture_messages(message_type="information", messages=test_report.get_info())


def _new_unit_test_statistics() -> Dict[str, int]:
    """
    Initialize a dictionary to capture statistics for a single unit test category.

    :return: Dict[int] initialized
    """
    new_stats: Dict[str, int] = {
        'passed': 0,
        'failed': 0,
        'skipped': 0,
        # might add 'warning' and 'info' tallies in the future?
        # 'warning': 0,
        # 'info': 0,
    }
    return new_stats


def _tally_unit_test_result(test_case_summary: Dict, test_id: str, edge_num: int, test_result: str):

    # Sanity checks...
    assert 'results' in test_case_summary, "Missing results in summary?"

    assert test_id in get_unit_test_list(), \
        f"Invalid test_result '{str(test_result)}'"
    assert test_result in ['passed', 'failed', 'skipped', 'warning', 'info'], \
        f"Invalid test_result '{str(test_result)}'"

    while edge_num + 1 > test_case_summary['no_of_edges']:
        test_case_summary['no_of_edges'] += 1

    results = test_case_summary['results']
    if test_id not in results:
        results[test_id] = _new_unit_test_statistics()

    results[test_id][test_result] += 1


##########################################################################################
# JSON Test Reports are emitted in this pytest_sessionfinish() postprocessor as follows:
#
# 1. Test Summary:  summary statistics of entire test run, indexed by ARA and KP resources
# 2. Resource Summary: ARA or KP level summary across all edges
# 3. Edge Details: details of test results for one edge in a given resource test dataset
<<<<<<< HEAD
# 4. Response: TRAPI JSON response message (maybe huge; use file streaming to access!)
=======
# 4. Response: TRAPI JSON response message (perhaps huge; use file streaming to access!)
>>>>>>> 4ac960ba
# 5. Recommendations: KP (or ARA/KP) non-redundant hierarchical summary of validation messages
##########################################################################################

# Selective list of Resource Summary fields
RESOURCE_SUMMARY_FIELDS = [
    "subject_category",
    "object_category",
    "predicate",
    "subject_id",
    "object_id"
]


def pytest_sessionfinish(session):
    """ Gather all results and save them to a csv.
    Works both on worker and master nodes, and also with xdist disabled
    """
    # test_run_id may not be set (i.e. may be 'None'),
    # in which case, a OneHopTestHarness test run
    # object is, instantiated with a 'fake' test_run_id
    test_run: OneHopTestHarness = OneHopTestHarness(
        session.config.option.test_run_id
        if "test_run_id" in session.config.option and session.config.option.test_run_id else None
    )

    session_results = get_session_results_dct(session)

    test_run_summary: Dict = dict()
    resource_summaries: Dict = dict()
    recommendation_summaries: Dict = dict()
    case_details: Dict = dict()

    for unit_test_key, details in session_results.items():

        rb: Dict = details['fixtures']['results_bag']

        # sanity check: clean up MS Windoze EOL characters, when present in results_bag keys
        rb = {key.strip("\r\n"): value for key, value in rb.items()}

        # Sanity check? Missing 'case' would
        # seem like an SRI Testing logical bug?
        assert 'case' in rb
        test_case = rb['case']

        # clean up the name for safe file system usage
        component, ara_id, kp_id, edge_num, test_id, edge_details_key = parse_unit_test_name(
            unit_test_key=unit_test_key
        )

        # Sanity check: missing 'url' or 'x_maturity' is likely a logical bug in SRI Testing?
        assert 'url' in test_case
        url: str = test_case['url']

        assert 'x_maturity' in test_case
        x_maturity: str = test_case['x_maturity']

        # Sanity check: missing TRAPI version is likely a logical bug in SRI Testing?
        assert 'trapi_version' in test_case
        trapi_version: Optional[str] = test_case['trapi_version']

        # Sanity check: missing Biolink Model version is likely a logical bug in SRI Testing?
        assert 'biolink_version' in test_case
        biolink_version: Optional[str] = test_case['biolink_version']

        ##############################################################
        # Summary file indexed by component, resources and edge cases
        ##############################################################
        if component not in test_run_summary:
            test_run_summary[component] = dict()

            # Set up indexed resource summaries ...
            resource_summaries[component] = dict()

            # ... and recommendation summaries in parallel
            recommendation_summaries[component] = dict()

        case_summary: Dict
        if ara_id:
            if ara_id not in test_run_summary[component]:
                test_run_summary[component][ara_id] = dict()
                test_run_summary[component][ara_id]['url'] = url
                test_run_summary[component][ara_id]['x_maturity'] = x_maturity
                test_run_summary[component][ara_id]['test_data_location'] = test_case['ara_test_config_location']
                test_run_summary[component][ara_id]['kps'] = dict()

                resource_summaries[component][ara_id] = dict()
                recommendation_summaries[component][ara_id] = dict()

            if kp_id not in test_run_summary[component][ara_id]['kps']:
                test_run_summary[component][ara_id]['kps'][kp_id] = _new_kp_test_case_summary(
                    trapi_version=trapi_version,
                    biolink_version=biolink_version
                )
                resource_summaries[component][ara_id][kp_id] = _new_kp_resource_summary(
                    url=url,
                    x_maturity=x_maturity,
                    trapi_version=trapi_version,
                    biolink_version=biolink_version
                )
                recommendation_summaries[component][ara_id][kp_id] = _new_kp_recommendation_summary(
                    url=url,
                    x_maturity=x_maturity,
                    trapi_version=trapi_version,
                    biolink_version=biolink_version
                )

            case_summary = test_run_summary[component][ara_id]['kps'][kp_id]
            resource_summary = resource_summaries[component][ara_id][kp_id]
            recommendation_summary = recommendation_summaries[component][ara_id][kp_id]

        else:
            if kp_id not in test_run_summary[component]:
                test_run_summary[component][kp_id] = _new_kp_test_case_summary(
                    trapi_version=trapi_version,
                    biolink_version=biolink_version
                )
                test_run_summary[component][kp_id]['url'] = url
                test_run_summary[component][kp_id]['x_maturity'] = x_maturity
                test_run_summary[component][kp_id]['test_data_location'] = test_case['ks_test_data_location']

                resource_summaries[component][kp_id] = _new_kp_resource_summary(
                    url=url,
                    x_maturity=x_maturity,
                    trapi_version=trapi_version,
                    biolink_version=biolink_version
                )
                recommendation_summaries[component][kp_id] = _new_kp_recommendation_summary(
                    url=url,
                    x_maturity=x_maturity,
                    trapi_version=trapi_version,
                    biolink_version=biolink_version
                )

            case_summary = test_run_summary[component][kp_id]
            resource_summary = resource_summaries[component][kp_id]
            recommendation_summary = recommendation_summaries[component][kp_id]

        # Tally up the number of test results of a given 'status' across 'test_id' unit test categories
        _tally_unit_test_result(case_summary, test_id, edge_num, details['status'])

        # TODO: merge case details here into a Cartesian product table of edges
        #       and unit test id's for a given resource indexed by ARA and KP
        idx: str = str(test_case['idx'])

        if idx not in resource_summary['test_edges']:
            resource_summary['test_edges'][idx] = {
                'test_data': dict(),
                'results': dict()
            }

        for field in RESOURCE_SUMMARY_FIELDS:
            if field not in resource_summary['test_edges'][idx]['test_data'] and field in test_case:
                resource_summary['test_edges'][idx]['test_data'][field] = test_case[field]

        if test_id not in resource_summary['test_edges'][idx]['results']:
            resource_summary['test_edges'][idx]['results'][test_id] = dict()
        resource_summary['test_edges'][idx]['results'][test_id]['outcome'] = details['status']

        test_report: UnitTestReport = rb['unit_test_report']
        if test_report and test_report.has_messages():
            resource_summary['test_edges'][idx]['results'][test_id]['validation'] = test_report.get_messages()

            # Capture recommendations
            _compile_recommendations(recommendation_summary, test_report, test_case, test_id)

        ###################################################
        # Full test details will still be indexed by edge #
        ###################################################
        if edge_details_key not in case_details:

            # TODO: this is a bit memory intensive... may need a
            #       better strategy for saving some of the details?
            case_details[edge_details_key] = dict()

            if 'case' in rb and 'case' not in case_details[edge_details_key]:
                case_details[edge_details_key] = test_case

            if 'results' not in case_details[edge_details_key]:
                case_details[edge_details_key]['results'] = dict()

        if test_id not in case_details[edge_details_key]['results']:
            case_details[edge_details_key]['results'][test_id] = dict()

        test_details = case_details[edge_details_key]['results'][test_id]

        # Replicating 'PASSED, FAILED, SKIPPED' test status
        # for each unit test, here in the detailed report
        test_details['outcome'] = details['status']

        # Capture more request details for tests that are run (not skipped)
        if details['status'] != 'skipped':

            if 'request' in rb:
                # TODO: maybe the 'request' document could be persisted
                #       separately JIT, to avoid using too much RAM?
                test_details['request'] = rb['request']
            else:
                test_details['request'] = "No 'request' generated for this unit test?"

        # Capture more response details for test failures
        if details['status'] == 'failed':
            if 'response' in rb:
                case_response: Dict = dict()
                case_response['url'] = test_case['url'] if 'url' in test_case else "Unknown?!"
                case_response['x_maturity'] = test_case['x_maturity'] if 'x_maturity' in test_case else "Unknown?!"
                case_response['unit_test_key'] = unit_test_key
                case_response['http_status_code'] = rb["response"]["status_code"]
                case_response['response'] = rb['response']['response_json']

                response_document_key = f"{edge_details_key}-{test_id}"
                test_run.save_json_document(
                    document_type="TRAPI I/O",
                    document=case_response,
                    document_key=response_document_key,
                    index=[],
                    is_big=True
                )

            else:
                test_details['response'] = "No 'response' generated for this unit test?"

        # TODO: in principle, with a database, we could now simply update
        #       the 'test_details' document here, updated with the
        #       just encountered test result, rather than cache it in RAM
        #       then defer writing it out later below, once it is complete?

    # TODO: it would be nice to avoid compiling the case_details dictionary in RAM, for later saving,
    #       but this currently seems *almost* unavoidable, for the aggregated details file document?
    #       By "almost", one means that a document already written out could be read back into memory
    #       then updated, but if one is doing this, why not rather use a (document) database?
    #
    # Save the cached details of each edge test case
    for edge_details_key in case_details:
        test_run.save_json_document(
            document_type="Details",
            document=case_details[edge_details_key],
            document_key=edge_details_key,
            index=[]
        )

    # TODO: could the following resource test summaries and recommendations code be refactored to be more DRY?
    #
    # Save the various resource test summaries
    #
    # All KP's individually
    if "KP" in resource_summaries:
        kp_summaries = resource_summaries["KP"]
        for kp in kp_summaries:
            # Save Test Run Summary
            document_key: str = f"KP/{kp}/resource_summary"
            test_run.save_json_document(
                document_type="Direct KP Summary",
                document=kp_summaries[kp],
                document_key=document_key,
                index=[]
            )

    # All KP's called by ARA's
    if "ARA" in resource_summaries:
        ara_summaries = resource_summaries["ARA"]
        for ara in ara_summaries:
            for kp in ara_summaries[ara]:
                # Save Test Run embedded KP Resource Summary
                document_key: str = f"ARA/{ara}/{kp}/resource_summary"
                test_run.save_json_document(
                    document_type="ARA Embedded KP Summary",
                    document=ara_summaries[ara][kp],
                    document_key=document_key,
                    index=[]
                )
    #
    # Save the various recommendation summaries
    #
    # All KP's individually
    if "KP" in recommendation_summaries:
        kp_summaries = recommendation_summaries["KP"]
        for kp in kp_summaries:
            # Save Test Run Recommendations
            document_key: str = f"KP/{kp}/recommendations"
            test_run.save_json_document(
                document_type="Direct KP Recommendations",
                document=kp_summaries[kp],
                document_key=document_key,
                index=[]
            )

    # All KP's called by ARA's
    if "ARA" in recommendation_summaries:
        ara_summaries = recommendation_summaries["ARA"]
        for ara in ara_summaries:
            for kp in ara_summaries[ara]:
                # Save Test Run embedded KP Resource Recommendations
                document_key: str = f"ARA/{ara}/{kp}/recommendations"
                test_run.save_json_document(
                    document_type="ARA Embedded KP Recommendations",
                    document=ara_summaries[ara][kp],
                    document_key=document_key,
                    index=[]
                )

    # Save Test Run Summary
    test_run.save_json_document(
        document_type="Test Run Summary",
        document=test_run_summary,
        document_key="test_run_summary",
        index=[]
    )


def pytest_addoption(parser):
    """
    :param parser:
    """
    #  Mostly used when the SRI Testing harness is run by a web service
    parser.addoption(
        "--test_run_id", action="store", default="",
        help='Optional Test Run Identifier for internal use to index test results.'
    )
    # Override the Translator SmartAPI Registry published
    # 'x-trapi' TRAPI release property value of the target resources.
    parser.addoption(
        "--trapi_version", action="store", default=None,
        help='TRAPI API version to use for validation, overriding' +
             ' Translator SmartAPI Registry property value ' +
             '(Default: latest public release).'
    )
    # Override the Translator SmartAPI Registry published
    # 'x-translator' Biolink Model release property value of the target resources.
    parser.addoption(
        "--biolink_version", action="store", default=None,
        help='Biolink Model version to use for validation, overriding' +
             ' Translator SmartAPI Registry property value ' +
             '(Default: latest public release).'
    )
    parser.addoption(
        "--kp_id", action="store", default=None,  # 'test_triples/KP',
        help='Knowledge Provider identifier ("KP") targeted for testing (Default: None).'
    )
    parser.addoption(
        "--ara_id", action="store", default=None,  # 'test_triples/ARA',
        help='Autonomous Relay Agent ("ARA") targeted for testing (Default: None).'
    )
    parser.addoption(
        "--x_maturity", action="store", default=None,  # 'testing',
        help='Target x_maturity server environment for testing (Default: None).'
    )
    parser.addoption("--teststyle", action="store", default='all', help='Which Test to Run?')
    parser.addoption("--one", action="store_true", help="Only use first edge from each KP file")
    

def _fix_path(file_path: str) -> str:
    """
    Fixes OS specific path string issues (especially, for MS Windows)
    
    :param file_path: file path to be repaired
    """
    file_path = file_path.replace("\\", "/")
    return file_path


def get_test_data_sources(
        component_type: str,
        source: Optional[str] = None,
        x_maturity: Optional[str] = None,
        trapi_version: Optional[str] = None,
        biolink_version: Optional[str] = None
) -> Dict[str, Dict[str, Optional[Union[str, Dict]]]]:
    """
    Retrieves a dictionary of metadata of 'component_type', indexed by 'source' identifier.

    If the 'source' is specified to be the string 'REGISTRY', then
    this dictionary is populated from the Translator SmartAPI Registry,
    using published 'test_data_location' values as keys.

    Otherwise, a local file source of the metadata is assumed,
    using the local data file name as a key (these should be unique).

    :param source: Optional[str], ara_id or kp_id source of test configuration data in the registry.
                                  Take 'all' of the given component type if the source is None

    :param x_maturity: Optional[str], x_maturity environment target for test run (system chooses if not specified)
    :param component_type: str, component type 'KP' or 'ARA'
    :param trapi_version: SemVer caller override of TRAPI release target for validation (Default: None)
    :param biolink_version: SemVer caller override of Biolink Model release target for validation (Default: None)

    :return: Dict[str, Dict[str, Optional[Union[str, Dict]]]], service metadata dictionary
    """
    # Access service metadata from the Translator SmartAPI Registry,
    # indexed using the "test_data_location" field as the unique key
    registry_data: Dict = get_the_registry_data()
    service_metadata = extract_component_test_metadata_from_registry(
        registry_data=registry_data,
        component_type=component_type,
        source=source,
        trapi_version=trapi_version,
        x_maturity=x_maturity
    )

    # Possible CLI override of the target value of
    # TRAPI and Biolink Model releases used for data validation
    # (coerce TRAPI to 'latest' in this case; keep Biolink version as stated)
    # Otherwise, the service's declared version is not overwritten
    if trapi_version:
        for service_name in service_metadata.keys():
            service_metadata[service_name]['trapi_version'] = get_latest_version(trapi_version)

    if biolink_version:
        for service_name in service_metadata.keys():
            service_metadata[service_name]['biolink_version'] = biolink_version

    return service_metadata


def load_test_data_sources(
        registry_metadata: Dict[str, Any],
        source_id: Optional[str] = None
) -> Optional[Dict[str, Any]]:
    """
    Load JSON metadata file(s) from a specified component test data source. Note that with the latest
    Translator SmartAPI Registry data model for info.x-trapi.test_data_location properties, that the
    actual data loaded may relate to several distinct x-maturity environments that may have more than
    one JSON test file sources.

    :param registry_metadata: Dict[str, Any], metadata associated with source
    :param source_id: str, reference id of the infores CURIE of the source component owning the registry metadata
    :return: Optional[Dict[str, Any], annotated KP test edges or ARA configuration metadata; 'None' if unavailable
    """
    # sanity check
    assert registry_metadata is not None
    if 'sources' not in registry_metadata:
        registry_metadata['sources'] = dict()

    test_data_locations: List[str] = registry_metadata['test_data_location']
    for test_data_url in test_data_locations:

        test_data = get_remote_test_data_file(test_data_url)

        if not test_data:
            continue

        if 'infores' not in test_data:
            if source_id:
                test_data['infores'] = source_id  # default infores is from component being tested
            else:
                logger.warning(f"Test data missing infores: {str(test_data)[0:20]}...Skipping!")
                continue

        # Registry metadata resource endpoint 'url' values now
        # override any corresponding legacy test_data file value
        if 'url' in registry_metadata and 'url' in test_data:
            test_data.pop('url')

        infores = test_data.pop('infores')
        if infores not in registry_metadata['sources']:
            registry_metadata['sources'][infores] = dict()

        source = registry_metadata['sources'][infores]
        source.update(test_data)
        source['location'] = test_data_url

    return registry_metadata


# Key is a resource identifier a.k.a. 'kp_id' or 'ara_id'
# Value is associated Translator SmartAPI Registry metadata dictionary
component_catalog: Dict[str, Dict[str, Any]] = dict()


kp_edges_catalog: Dict[str, Dict[str,  Union[int, str]]] = dict()


def get_ara_metadata(metafunc, trapi_version, biolink_version) -> Dict[str, Dict[str, Optional[Union[str, Dict]]]]:
    # Here, the ara_id may be None, in which case,
    # 'ara_metadata' returns all available ARA's
    ara_id = metafunc.config.getoption('ara_id')
    x_maturity: Optional[str] = metafunc.config.getoption('x_maturity')

    if x_maturity and x_maturity.lower() not in ["production", "staging", "testing", "development"]:
        x_maturity = None

    if ara_id == "SKIP":
        return dict()  # no ARA's to validate

    # Note: the ARA's trapi_version and biolink_version may be overridden here
    return get_test_data_sources(
            source=ara_id,
            x_maturity=x_maturity,
            trapi_version=trapi_version,
            biolink_version=biolink_version,
            component_type="ARA"
    )


def id_parts(identifier: str) -> Optional[Tuple[str, str, str]]:
    id_part = identifier.split(',')
    if len(id_part) != 3:
        logger.error(f"Source id '{identifier}' is invalid?")
        return None

    ara_id, trapi_version, biolink_version = id_part
    return ara_id, trapi_version, biolink_version


def get_kp_metadata(
        metafunc,
        ara_metadata: Dict,
        trapi_version: str,
        biolink_version: str
) -> Dict[str, Dict[str, Optional[Union[str, Dict]]]]:

    # Here, the kp_id may be None, in which case,
    # 'kp_metadata' returns all available KP's
    target_kp_id = metafunc.config.getoption('kp_id')
    x_maturity: Optional[str] = metafunc.config.getoption('x_maturity')

    if x_maturity and x_maturity.lower() not in ["production", "staging", "testing", "development"]:
        # Sanity check....
        x_maturity = None

    # Note: the KP's trapi_version and biolink_version may be overridden here
    kp_metadata: Dict[str, Dict[str, Optional[str]]] = \
        get_test_data_sources(
            source=target_kp_id,
            x_maturity=x_maturity,
            trapi_version=trapi_version,
            biolink_version=biolink_version,
            component_type="KP"
        )

    if len(ara_metadata) == 1:
        # if we have exactly one ARA, then  we should only pay attention
        # to KPs indicated by test configuration as called by that ARA.
        # Since we don't want to pop the metadata from its dictionary but
        # don't know the ara_id, we need to use a for loop to access it
        for ara_release, metadata in ara_metadata.items():

            ara_id: Optional[str]
            ara_id, trapi_version, biolink_version = id_parts(ara_release)
            arajson: Dict = load_test_data_sources(metadata, source_id=ara_id)
            if not arajson:
                # valid test data file not found?
                logger.error(
                    f"get_kp_metadata(): '{ara_release}' has no valid test_data_location information?")
                continue

            # Blissful assumption here is that our kp_metadata
            # entries will all have infores CURIE references
            kept: Dict = dict()

            # Although in principle, ARA's can have multiple test configuration files, this will
            # likely be rare,  but nonetheless, we need to iterate as if it is the case
            sources = arajson['sources']
            for infores, test_config in sources.items():

                kps: Set[str] = {kp_id for kp_id in test_config['KPs']}

                for kp_source, kp_metadata in kp_metadata.items():
                    if 'infores' in kp_metadata and f"infores:{kp_metadata['infores']}" in kps:
                        kept[kp_source] = kp_metadata

            kp_metadata = kept

    return kp_metadata


def generate_trapi_kp_tests(metafunc, kp_metadata) -> List:
    """
    Generate set of TRAPI Knowledge Provider unit tests with test data edges.

    :param metafunc: Dict, diverse One Step Pytest metadata
    :param kp_metadata, Dict[str, Dict[str, Optional[Union[str, Dict]]]], test edge data for one or more KPs
    """
    edges: List = []
    idlist: List = []

    for kp_release, metadata in kp_metadata.items():

        kp_id: Optional[str]

        kp_id, trapi_version, biolink_version = id_parts(kp_release)

        kpjson: Dict = load_test_data_sources(metadata, source_id=kp_id)

        if not kpjson:
            # valid test data file not found?
            logger.error(
                f"generate_trapi_kp_tests():  JSON file at test data location '{kp_release}' is missing or invalid"
            )
            continue

        if not ('url' in kpjson and kpjson['url'].startswith("http")):
            err_msg = f"generate_trapi_kp_tests(): source '{kp_release}' url "
            err_msg += f"{str(kpjson['url'])} is invalid" if 'url' in kpjson else "field is missing or is not a URI"
            err_msg += "... Skipping test data source?"
            logger.error(err_msg)
            continue

        # TODO: see below about echoing the edge input data to the Pytest stdout
        print(f"### Start of Test Input Edges for KP '{kp_id}' ###")

        sources: Dict = kpjson['sources']
        for infores, test_data in sources.items():

            dataset_level_test_exclusions: Set = set()
            if "exclude_tests" in test_data:
                dataset_level_test_exclusions.update(
                    [test for test in test_data["exclude_tests"] if test in get_unit_test_codes()]
                )

            if 'edges' not in test_data:
                logger.warning(f"Test Data for from '{infores}' has now edges? Weird... skipping!")
                continue

            for edge_i, edge in enumerate(test_data['edges']):

                # TODO: temporary short-cut to prioritize qualified edges
                if 'qualifiers' not in edge:
                    continue

                # We tag each edge internally with its
                # sequence number, for later convenience
                edge['idx'] = edge_i

                # top level KP associated with the test data
                # may be distinct from the underlying
                # knowledge source being targeted by the test data
                edge['kp_id'] = f"infores:{kp_id}"

                # Test data may now have Biolink 3 'qualifier' TRAPI query constraints,
                # i.e. something like the following:
                #
                # {
                #     "subject_category": "biolink:SmallMolecule",
                #     "object_category": "biolink:Disease",
                #     "predicate": "biolink:treats",
                #     "subject_id": "CHEBI:3002",     # beclomethasone dipropionate
                #     "object_id": "MESH:D001249"     # asthma
                #     "association": "biolink:ChemicalToDiseaseOrPhenotypicFeatureAssociation",
                #     "qualifiers": [
                #          {
                #               "qualifier_type_id": "biolink:causal_mechanism_qualifier"
                #               "qualifier_value": "inhibition"
                #          },
                #          # ...other qualifier constraint type_id/value pairs?
                #      ]
                # }

                # We can already do some basic Biolink Model validation here of the
                # S-P-O contents of the edge being input from the current triples file?
                biolink_validator: BiolinkValidator = \
                    check_biolink_model_compliance_of_input_edge(
                        edge,
                        biolink_version=kpjson['biolink_version']
                    )
                if biolink_validator.has_messages():
                    # defer reporting of errors to higher level of test harness
                    edge['pre-validation'] = biolink_validator.get_messages()

                edge['ks_test_data_location'] = test_data['location']

                edge['url'] = kpjson['url']
                edge['x_maturity'] = kpjson['x_maturity']

                edge['trapi_version'] = kpjson['trapi_version']
                edge['biolink_version'] = kpjson['biolink_version']

                edge['kp_source'] = f"infores:{infores}"

                if 'source_type' in test_data:
                    edge['kp_source_type'] = test_data['source_type']
                else:
                    # If not specified, we assume that the test data target
                    # Knowledge Source is a "primary_knowledge_source"
                    edge['kp_source_type'] = "primary"

                if dataset_level_test_exclusions:
                    if 'exclude_tests' not in edge:
                        edge['exclude_tests']: Set = dataset_level_test_exclusions
                    else:
                        # converting List internally to a set
                        edge['exclude_tests'] = set(edge['exclude_tests'])
                        edge['exclude_tests'].update(dataset_level_test_exclusions)

                # convert back to List for JSON serialization safety later
                if 'exclude_tests' in edge:
                    edge['exclude_tests'] = list(edge['exclude_tests'])

                edges.append(edge)

                edge_id = generate_edge_id(kp_id, edge_i)
                idlist.append(edge_id)

                if metafunc.config.getoption('one', default=False):
                    break

                # Circuit breaker for overly large edge test data sets
                if edge_i > REASONABLE_NUMBER_OF_TEST_EDGES:
                    break

        print(f"### End of Test Input Edges for KP '{kp_id}' ###")

    if "kp_trapi_case" in metafunc.fixturenames:

        metafunc.parametrize('kp_trapi_case', edges, ids=idlist)

        teststyle = metafunc.config.getoption('teststyle')

        # Runtime specified (CLI) constraints on test scope,
        # which will be overridden by file set and specific
        # test triple-level exclude_tests scoping, as captured above
        if teststyle == 'all':
            global_test_inclusions = [
                    oh_util.by_subject,
                    oh_util.inverse_by_new_subject,
                    oh_util.by_object,
                    oh_util.raise_subject_entity,
                    oh_util.raise_object_entity,
                    oh_util.raise_object_by_subject,
                    oh_util.raise_predicate_by_subject
            ]
        else:
            global_test_inclusions = [getattr(oh_util, teststyle)]

        metafunc.parametrize("trapi_creator", global_test_inclusions)

    return edges


# Once the smartapi tests are up, we'll want to pass them in here as well
def generate_trapi_ara_tests(metafunc, kp_edges, ara_metadata):
    """
    Generate set of TRAPI Autonomous Relay Agents (ARA) unit tests with KP test data edges.

    :param metafunc: Dict, diverse One Step Pytest metadata
    :param kp_edges: List, list of knowledge provider test edges from knowledge providers associated
    :param ara_metadata, Dict[str, Dict[str, Optional[str]]], test run configuration for one or more ARAs
    """
    kp_dict = defaultdict(list)
    for e in kp_edges:
        # We connect ARA's to their KPs by infores (== kp_source) now...
        kp_dict[e['kp_source']].append(e)

    ara_edges = []
    idlist = []

    for ara_release, metadata in ara_metadata.items():

        ara_id: Optional[str]
        ara_id, trapi_version, biolink_version = id_parts(ara_release)
        arajson: Dict = load_test_data_sources(metadata, source_id=ara_id)
        if not arajson:
            # valid test data file not found?
            logger.error(f"generate_trapi_ara_tests(): '{ara_release}' has no valid test_data_location information?")
            continue

        # Although in principle, ARA's can have multiple test configuration files, this will
        # likely be rare,  but nonetheless, we need to iterate as if it is the case
        sources = arajson['sources']
        for infores, test_config in sources.items():

            for kp in test_config['KPs']:

                if kp not in kp_dict:
                    logger.warning(
                        f"generate_trapi_ara_tests(): '{kp}' test edges not (yet)" +
                        f" available for this source '{infores}' in ARA {ara_release}. Skipping..."
                    )
                    continue

                for edge_i, kp_edge in enumerate(kp_dict[kp]):

                    edge: dict = kp_edge.copy()

                    edge['ara_id'] = f"infores:{ara_id}"

                    edge['url'] = arajson['url']
                    edge['x_maturity'] = arajson['x_maturity']
                    edge['ara_test_config_location'] = test_config['location']

                    # We override the KP TRAPI and Biolink Model versions with the ARA values here!

                    edge['trapi_version'] = arajson['trapi_version']
                    edge['biolink_version'] = arajson['biolink_version']

                    # Resetting the Biolink Model version here may have the peculiar side effect of some
                    # KP edge test data now becoming non-compliant with the 'new' ARA Biolink Model version?
                    biolink_validator: BiolinkValidator = \
                        check_biolink_model_compliance_of_input_edge(
                            edge,
                            biolink_version=arajson['biolink_version']
                        )
                    if biolink_validator.has_messages():
                        # defer reporting of errors to higher level of test harness
                        edge['pre-validation'] = biolink_validator.get_messages()

                    edge['ara_source'] = f"infores:{infores}"

                    if 'kp_source' in kp_edge:
                        edge['kp_source'] = kp_edge['kp_source']
                    else:
                        logger.warning(
                            f"generate_trapi_ara_tests(): KP '{kp}' edge is missing its 'kp_source' infores." +
                            "Inferred from KP name, but KP provenance may not be properly tested?"
                        )
                        edge['kp_source'] = kp

                    edge['kp_source_type'] = kp_edge['kp_source_type']

                    kp_id = edge['kp_source'].replace("infores:", "")

                    resource_id = f"{ara_id}|{kp_id}"

                    edge_id = generate_edge_id(resource_id, edge_i)
                    idlist.append(edge_id)

                    ara_edges.append(edge)

    metafunc.parametrize('ara_trapi_case', ara_edges, ids=idlist)


def pytest_generate_tests(metafunc):
    """This hook is run at test generation time.  These functions look at the configured triples on disk
    and use them to parameterize inputs to the test functions. Note that this gets called multiple times, once
    for each test_* function, and you can only parameterize an argument to that specific test_* function.
    However, for the ARA tests, we still need to get the KP data, since that is where the triples live."""

    # KP/ARA TRAPI version may be overridden
    # on the command line; maybe 'None' => no override
    trapi_version = metafunc.config.getoption('trapi_version')
    logger.debug(f"pytest_generate_tests(): caller specified trapi_version == {str(trapi_version)}")

    # KP/ARA Biolink Model version may be overridden
    # on the command line; maybe 'None' => no override
    biolink_version = metafunc.config.getoption('biolink_version')
    logger.debug(f"pytest_generate_tests(): caller specified biolink_version == {str(biolink_version)}")

    # Note: the ARA and KP trapi_version and biolink_version values
    #       may be overridden here by the CLI caller values
    ara_metadata = get_ara_metadata(metafunc, trapi_version, biolink_version)
    kp_metadata = get_kp_metadata(metafunc, ara_metadata, trapi_version, biolink_version)

    trapi_kp_edges = generate_trapi_kp_tests(metafunc, kp_metadata)

    if metafunc.definition.name == 'test_trapi_aras':
        generate_trapi_ara_tests(metafunc, trapi_kp_edges, ara_metadata)<|MERGE_RESOLUTION|>--- conflicted
+++ resolved
@@ -143,7 +143,6 @@
         "object_id": test_case["object_id"] if "object_id" in test_case else test_case["object"]
     }
 
-<<<<<<< HEAD
     if 'qualifiers' in test_case:
         test_data['qualifiers'] = deepcopy(test_case['qualifiers'])
     if 'association' in test_case:
@@ -154,18 +153,10 @@
     # Leveraging function closure here to inject content into the recommendation_summary
     def _capture_messages(message_type: str, messages: Dict[str, Optional[List[Dict[str, str]]]]):
         for code, entries in messages.items():
-
-=======
-    # Validation messages are list of dictionary objects with
-    # one 'code' key and optional (variable key) parameters
-    # Leveraging function closure here...
-    def _capture_messages(message_type: str, messages: Dict):
-        for code, entry in messages.items():
->>>>>>> 4ac960ba
             if code not in recommendation_summary[message_type]:
                 recommendation_summary[message_type][code] = list()
             item: Dict = {
-                "message": entry,
+                "message": entries,
                 "test_data": test_data,
                 "test": test_id
             }
@@ -224,11 +215,7 @@
 # 1. Test Summary:  summary statistics of entire test run, indexed by ARA and KP resources
 # 2. Resource Summary: ARA or KP level summary across all edges
 # 3. Edge Details: details of test results for one edge in a given resource test dataset
-<<<<<<< HEAD
-# 4. Response: TRAPI JSON response message (maybe huge; use file streaming to access!)
-=======
 # 4. Response: TRAPI JSON response message (perhaps huge; use file streaming to access!)
->>>>>>> 4ac960ba
 # 5. Recommendations: KP (or ARA/KP) non-redundant hierarchical summary of validation messages
 ##########################################################################################
 
