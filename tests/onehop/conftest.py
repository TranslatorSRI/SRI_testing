"""
Configure one hop tests
"""
from typing import Optional, Union, List, Set, Dict, Any, Tuple
from collections import defaultdict
from copy import deepcopy

import logging

from pytest_harvest import get_session_results_dct

from reasoner_validator.biolink import check_biolink_model_compliance_of_input_edge, BiolinkValidator
from reasoner_validator.versioning import latest

from sri_testing.translator.registry import (
    get_remote_test_data_file,
    get_the_registry_data,
    extract_component_test_metadata_from_registry
)

from sri_testing.translator.trapi import generate_edge_id, UnitTestReport

from tests.onehop import util as oh_util
from tests.onehop.util import (
    get_unit_test_codes, get_unit_test_list
)
from sri_testing.translator.sri.testing.onehops_test_runner import (
    OneHopTestHarness,
    parse_unit_test_name
)

logger = logging.getLogger(__name__)

# TODO: temporary circuit breaker for huge edge test data sets
REASONABLE_NUMBER_OF_TEST_EDGES: int = 100


def _new_kp_test_case_summary(trapi_version: str, biolink_version: str) -> Dict[str, Union[int, str, Dict]]:
    """
    Initialize a dictionary to capture statistics for a single KP test case summary.

    :param trapi_version: str, TRAPI version associated with the test case (SemVer)
    :param biolink_version:  str, Biolink Model version associated with the test case (SemVer)

    :return: Dict[str, Union[int, str, Dict]], initialized
    """
    new_test_case_summary: Dict[str, Union[int, str, Dict]] = {
        'no_of_edges': 0,
        'trapi_version': trapi_version,
        'biolink_version': biolink_version,
        'results': dict()
    }
    return new_test_case_summary


def _new_kp_resource_summary(
        url: str,
        x_maturity: str,
        trapi_version: str,
        biolink_version: str
) -> Dict[str, Union[str, Dict]]:
    """
    Initialize a dictionary to capture statistics for a single KP test case summary.

    :param url: str, KP or ARA component endpoint being tested
    :param x_maturity: str, x-maturity environment within which the tested url is hosted
    :param trapi_version: str, TRAPI version associated with the test case (SemVer)
    :param biolink_version:  str, Biolink Model version associated with the test case (SemVer)

    :return: Dict[str, Union[int, str, Dict]], initialized
    """
    kp_resource_summary: Dict[str, Union[str, Dict]] = {
        'url': url,
        'x_maturity': x_maturity,
        'trapi_version': trapi_version,
        'biolink_version': biolink_version,
        'test_edges': dict()
    }
    return kp_resource_summary


def _new_kp_recommendation_summary(
        url: str,
        x_maturity: str,
        trapi_version: str,
        biolink_version: str
) -> Dict[str, Union[str, Dict]]:
    """
    Initialize a dictionary to capture recommendations for a single KP test case summary.

    :param url: str, KP or ARA component endpoint being tested
    :param x_maturity: str, x-maturity environment within which the tested url is hosted
    :param trapi_version: str, TRAPI version associated with the test case (SemVer)
    :param biolink_version:  str, Biolink Model version associated with the test case (SemVer)

    :return: Dict[str, Union[int, str, Dict]], initialized
    """
    new_recommendations: Dict[str, Union[str, Dict]] = {
        'url': url,
        'x_maturity': x_maturity,
        'trapi_version': trapi_version,
        'biolink_version': biolink_version,
        'errors': dict(),
        'warnings': dict(),
        'information': dict()
    }
    return new_recommendations


def _compile_recommendations(
        recommendation_summary: Dict[str, Union[str, Dict]],
        test_report: UnitTestReport,
        test_case,
        test_id: str
):
    #     "errors": {
    #       "error.edge.predicate.unknown": [
    #         {
    #           "messages":
    #             [
    #               {
    #                 "context": "Query Graph",
    #                 "edge_id": "a--['biolink:has_active_component']->b",
    #                 "predicate": "biolink:has_active_component"
    #               }
    #             ],
    #           "test_data": {
    #             "subject_category": "biolink:Gene",
    #             "object_category": "biolink:CellularComponent",
    #             "predicate": "biolink:active_in",
    #             "subject": "ZFIN:ZDB-GENE-060825-345",
    #             "object": "GO:0042645"
    #           },
    #           "test": "inverse_by_new_subject"
    #         }
    #       ],
    # ...
    #    }
    # Hard missing key error exception will be thrown here if test_case dictionary lacks keys...
    # This is probably OK since it likely represents a logical bug to be fixed in the code.
    test_data: Dict = {
        "subject_category": test_case["subject_category"],
        "object_category": test_case["object_category"],
        "predicate": test_case["predicate"],
        "subject": test_case["subject"],
        "object": test_case["object"]
    }

<<<<<<< HEAD
    if 'qualifiers' in test_case:
        test_data['qualifiers'] = deepcopy(test_case['qualifiers'])
    if 'association' in test_case:
        test_data['association'] = test_case["association"]

    # Validation messages are list of dictionary objects with
    # one 'code' key and optional (variable key) parameters
    # Leveraging function closure here...
    def _capture_messages(message_type: str, messages: List):
        for entry in messages:
            code: str = entry.pop('code')
=======
    # Validation messages are a dictionary with validation_code as keys and values which
    # are a (possibly empty) list of dictionaries with optional (variable key) parameters.
    # Leveraging function closure here to inject content into the recommendation_summary
    def _capture_messages(message_type: str, messages: Dict[str, Optional[List[Dict[str, str]]]]):
        for code, entries in messages.items():
>>>>>>> e5a115f1
            if code not in recommendation_summary[message_type]:
                recommendation_summary[message_type][code] = list()
            item: Dict = {
                "messages": entries if entries else [],
                "test_data": test_data,
                "test": test_id
            }
            recommendation_summary[message_type][code].append(item)

    if test_report.has_errors():
        _capture_messages(message_type="errors", messages=test_report.get_errors())

    if test_report.has_warnings():
        _capture_messages(message_type="warnings", messages=test_report.get_warnings())

    if test_report.has_information():
        _capture_messages(message_type="information", messages=test_report.get_info())


def _new_unit_test_statistics() -> Dict[str, int]:
    """
    Initialize a dictionary to capture statistics for a single unit test category.

    :return: Dict[int] initialized
    """
    new_stats: Dict[str, int] = {
        'passed': 0,
        'failed': 0,
        'skipped': 0,
        # might add 'warning' and 'info' tallies in the future?
        # 'warning': 0,
        # 'info': 0,
    }
    return new_stats


def _tally_unit_test_result(test_case_summary: Dict, test_id: str, edge_num: int, test_result: str):

    # Sanity checks...
    assert 'results' in test_case_summary, "Missing results in summary?"

    assert test_id in get_unit_test_list(), \
        f"Invalid test_result '{str(test_result)}'"
    assert test_result in ['passed', 'failed', 'skipped', 'warning', 'info'], \
        f"Invalid test_result '{str(test_result)}'"

    while edge_num + 1 > test_case_summary['no_of_edges']:
        test_case_summary['no_of_edges'] += 1

    results = test_case_summary['results']
    if test_id not in results:
        results[test_id] = _new_unit_test_statistics()

    results[test_id][test_result] += 1


##########################################################################################
# JSON Test Reports are emitted in this pytest_sessionfinish() postprocessor as follows:
#
# 1. Test Summary:  summary statistics of entire test run, indexed by ARA and KP resources
# 2. Resource Summary: ARA or KP level summary across all edges
# 3. Edge Details: details of test results for one edge in a given resource test dataset
# 4. Response: TRAPI JSON response message (may be huge; use file streaming to access!)
# 5. Recommendations: KP (or ARA/KP) non-redundant hierarchical summary of validation messages
##########################################################################################

# Selective list of Resource Summary fields
RESOURCE_SUMMARY_FIELDS = [
    "subject_category",
    "object_category",
    "predicate",
    "subject",
    "object"
]


def pytest_sessionfinish(session):
    """ Gather all results and save them to a csv.
    Works both on worker and master nodes, and also with xdist disabled
    """
    # test_run_id may not be set (i.e. may be 'None'),
    # in which case, a OneHopTestHarness test run
    # object is, instantiated with a 'fake' test_run_id
    test_run: OneHopTestHarness = OneHopTestHarness(
        session.config.option.test_run_id
        if "test_run_id" in session.config.option and session.config.option.test_run_id else None
    )

    session_results = get_session_results_dct(session)

    test_run_summary: Dict = dict()
    resource_summaries: Dict = dict()
    recommendation_summaries: Dict = dict()
    case_details: Dict = dict()

    for unit_test_key, details in session_results.items():

        rb: Dict = details['fixtures']['results_bag']

        # sanity check: clean up MS Windoze EOL characters, when present in results_bag keys
        rb = {key.strip("\r\n"): value for key, value in rb.items()}

        # Sanity check? Missing 'case' would
        # seem like an SRI Testing logical bug?
        assert 'case' in rb
        test_case = rb['case']

        # clean up the name for safe file system usage
        component, ara_id, kp_id, edge_num, test_id, edge_details_key = parse_unit_test_name(
            unit_test_key=unit_test_key
        )

        # Sanity check: missing 'url' or 'x_maturity is likely a logical bug in SRI Testing?
        assert 'url' in test_case
        url: str = test_case['url']

        assert 'x_maturity' in test_case
        x_maturity: str = test_case['x_maturity']

        # Sanity check: missing TRAPI version is likely a logical bug in SRI Testing?
        assert 'trapi_version' in test_case
        trapi_version: Optional[str] = test_case['trapi_version']

        # Sanity check: missing Biolink Model version is likely a logical bug in SRI Testing?
        assert 'biolink_version' in test_case
        biolink_version: Optional[str] = test_case['biolink_version']

        ##############################################################
        # Summary file indexed by component, resources and edge cases
        ##############################################################
        if component not in test_run_summary:
            test_run_summary[component] = dict()

            # Set up indexed resource summaries ...
            resource_summaries[component] = dict()

            # ... and recommendation summaries in parallel
            recommendation_summaries[component] = dict()

        case_summary: Dict
        if ara_id:
            if ara_id not in test_run_summary[component]:
                test_run_summary[component][ara_id] = dict()
                test_run_summary[component][ara_id]['url'] = url
                test_run_summary[component][ara_id]['x_maturity'] = x_maturity
                test_run_summary[component][ara_id]['test_data_location'] = test_case['ara_test_config_location']
                test_run_summary[component][ara_id]['kps'] = dict()

                resource_summaries[component][ara_id] = dict()
                recommendation_summaries[component][ara_id] = dict()

            if kp_id not in test_run_summary[component][ara_id]['kps']:
                test_run_summary[component][ara_id]['kps'][kp_id] = _new_kp_test_case_summary(
                    trapi_version=trapi_version,
                    biolink_version=biolink_version
                )
                resource_summaries[component][ara_id][kp_id] = _new_kp_resource_summary(
                    url=url,
                    x_maturity=x_maturity,
                    trapi_version=trapi_version,
                    biolink_version=biolink_version
                )
                recommendation_summaries[component][ara_id][kp_id] = _new_kp_recommendation_summary(
                    url=url,
                    x_maturity=x_maturity,
                    trapi_version=trapi_version,
                    biolink_version=biolink_version
                )

            case_summary = test_run_summary[component][ara_id]['kps'][kp_id]
            resource_summary = resource_summaries[component][ara_id][kp_id]
            recommendation_summary = recommendation_summaries[component][ara_id][kp_id]

        else:
            if kp_id not in test_run_summary[component]:
                test_run_summary[component][kp_id] = _new_kp_test_case_summary(
                    trapi_version=trapi_version,
                    biolink_version=biolink_version
                )
                test_run_summary[component][kp_id]['url'] = url
                test_run_summary[component][kp_id]['x_maturity'] = x_maturity
                test_run_summary[component][kp_id]['test_data_location'] = test_case['ks_test_data_location']

                resource_summaries[component][kp_id] = _new_kp_resource_summary(
                    url=url,
                    x_maturity=x_maturity,
                    trapi_version=trapi_version,
                    biolink_version=biolink_version
                )
                recommendation_summaries[component][kp_id] = _new_kp_recommendation_summary(
                    url=url,
                    x_maturity=x_maturity,
                    trapi_version=trapi_version,
                    biolink_version=biolink_version
                )

            case_summary = test_run_summary[component][kp_id]
            resource_summary = resource_summaries[component][kp_id]
            recommendation_summary = recommendation_summaries[component][kp_id]

        # Tally up the number of test results of a given 'status' across 'test_id' unit test categories
        _tally_unit_test_result(case_summary, test_id, edge_num, details['status'])

        idx: str = str(test_case['idx'])

        if idx not in resource_summary['test_edges']:
            resource_summary['test_edges'][idx] = {
                'test_data': dict(),
                'results': dict()
            }

        for field in RESOURCE_SUMMARY_FIELDS:
            if field not in resource_summary['test_edges'][idx]['test_data'] and field in test_case:
                resource_summary['test_edges'][idx]['test_data'][field] = test_case[field]

        if test_id not in resource_summary['test_edges'][idx]['results']:
            resource_summary['test_edges'][idx]['results'][test_id] = dict()
        resource_summary['test_edges'][idx]['results'][test_id]['outcome'] = details['status']

        test_report: UnitTestReport = rb['unit_test_report']
        if test_report and test_report.has_messages():
            resource_summary['test_edges'][idx]['results'][test_id]['validation'] = test_report.get_messages()

            # Capture recommendations
            _compile_recommendations(recommendation_summary, test_report, test_case, test_id)

        ###################################################
        # Full test details will still be indexed by edge #
        ###################################################
        if edge_details_key not in case_details:

            # TODO: this is a bit memory intensive... may need a
            #       better strategy for saving some of the details?
            case_details[edge_details_key] = dict()

            if 'case' in rb and 'case' not in case_details[edge_details_key]:
                case_details[edge_details_key] = test_case

            if 'results' not in case_details[edge_details_key]:
                case_details[edge_details_key]['results'] = dict()

        if test_id not in case_details[edge_details_key]['results']:
            case_details[edge_details_key]['results'][test_id] = dict()

        test_details = case_details[edge_details_key]['results'][test_id]

        # Replicating 'PASSED, FAILED, SKIPPED' test status
        # for each unit test, here in the detailed report
        test_details['outcome'] = details['status']

        # Capture more request details for tests that are run (not skipped)
        if details['status'] != 'skipped':

            if 'request' in rb:
                # TODO: maybe the 'request' document could be persisted
                #       separately JIT, to avoid using too much RAM?
                test_details['request'] = rb['request']
            else:
                test_details['request'] = "No 'request' generated for this unit test?"

        # Capture more response details for test failures
        if details['status'] == 'failed':
            if 'response' in rb:
                case_response: Dict = dict()
                case_response['url'] = test_case['url'] if 'url' in test_case else "Unknown?!"
                case_response['x_maturity'] = test_case['x_maturity'] if 'x_maturity' in test_case else "Unknown?!"
                case_response['unit_test_key'] = unit_test_key
                case_response['http_status_code'] = rb["response"]["status_code"]
                case_response['response'] = rb['response']['response_json']

                response_document_key = f"{edge_details_key}-{test_id}"
                test_run.save_json_document(
                    document_type="TRAPI I/O",
                    document=case_response,
                    document_key=response_document_key,
                    index=[],
                    is_big=True
                )

            else:
                test_details['response'] = "No 'response' generated for this unit test?"

        # TODO: in principle, with a database, we could now simply update
        #       the 'test_details' document here, updated with the
        #       just encountered test result, rather than cache it in RAM
        #       then defer writing it out later below, once it is complete?

    # TODO: it would be nice to avoid compiling the case_details dictionary in RAM, for later saving,
    #       but this currently seems *almost* unavoidable, for the aggregated details file document?
    #       By "almost", one means that a document already written out could be read back into memory
    #       then updated, but if one is doing this, why not rather use a (document) database?
    #
    # Save the cached details of each edge test case
    for edge_details_key in case_details:
        test_run.save_json_document(
            document_type="Details",
            document=case_details[edge_details_key],
            document_key=edge_details_key,
            index=[]
        )

    # TODO: could the following resource test summaries and recommendations code be refactored to be more DRY?
    #
    # Save the various resource test summaries
    #
    # All KP's individually
    if "KP" in resource_summaries:
        kp_summaries = resource_summaries["KP"]
        for kp in kp_summaries:
            # Save Test Run Summary
            document_key: str = f"KP/{kp}/resource_summary"
            test_run.save_json_document(
                document_type="Direct KP Summary",
                document=kp_summaries[kp],
                document_key=document_key,
                index=[]
            )

    # All KP's called by ARA's
    if "ARA" in resource_summaries:
        ara_summaries = resource_summaries["ARA"]
        for ara in ara_summaries:
            for kp in ara_summaries[ara]:
                # Save Test Run embedded KP Resource Summary
                document_key: str = f"ARA/{ara}/{kp}/resource_summary"
                test_run.save_json_document(
                    document_type="ARA Embedded KP Summary",
                    document=ara_summaries[ara][kp],
                    document_key=document_key,
                    index=[]
                )
    #
    # Save the various recommendation summaries
    #
    # All KP's individually
    if "KP" in recommendation_summaries:
        kp_summaries = recommendation_summaries["KP"]
        for kp in kp_summaries:
            # Save Test Run Recommendations
            document_key: str = f"KP/{kp}/recommendations"
            test_run.save_json_document(
                document_type="Direct KP Recommendations",
                document=kp_summaries[kp],
                document_key=document_key,
                index=[]
            )

    # All KP's called by ARA's
    if "ARA" in recommendation_summaries:
        ara_summaries = recommendation_summaries["ARA"]
        for ara in ara_summaries:
            for kp in ara_summaries[ara]:
                # Save Test Run embedded KP Resource Recommendations
                document_key: str = f"ARA/{ara}/{kp}/recommendations"
                test_run.save_json_document(
                    document_type="ARA Embedded KP Recommendations",
                    document=ara_summaries[ara][kp],
                    document_key=document_key,
                    index=[]
                )

    # Save Test Run Summary
    test_run.save_json_document(
        document_type="Test Run Summary",
        document=test_run_summary,
        document_key="test_run_summary",
        index=[]
    )


def pytest_addoption(parser):
    """
    :param parser:
    """
    #  Mostly used when the SRI Testing harness is run by a web service
    parser.addoption(
        "--test_run_id", action="store", default="",
        help='Optional Test Run Identifier for internal use to index test results.'
    )
    # Override the Translator SmartAPI Registry published
    # 'x-trapi' TRAPI release property value of the target resources.
    parser.addoption(
        "--trapi_version", action="store", default=None,
        help='TRAPI API version to use for validation, overriding' +
             ' Translator SmartAPI Registry property value ' +
             '(Default: Translator SmartAPI Registry recorded release).'
    )
    # Override the Translator SmartAPI Registry published
    # 'x-translator' Biolink Model release property value of the target resources.
    parser.addoption(
        "--biolink_version", action="store", default=None,
        help='Biolink Model version to use for validation, overriding' +
             ' Translator SmartAPI Registry property value ' +
             '(Default: Translator SmartAPI Registry recorded release).'
    )
    parser.addoption(
        "--kp_id", action="store", default=None,
        help='(Possibly list of) Knowledge Provider identifier ("KP") sources targeted for testing (Default: None).'
    )
    parser.addoption(
        "--ara_id", action="store", default=None,
        help='Autonomous Relay Agent ("ARA") targeted for testing (Default: None).'
    )
    parser.addoption(
        "--x_maturity", action="store", default=None,  # 'testing',
        help='Target x_maturity server environment for testing (Default: None).'
    )
    parser.addoption("--teststyle", action="store", default='all', help='Which Test to Run?')
    parser.addoption("--one", action="store_true", help="Only use first edge from each KP file")
    

def _fix_path(file_path: str) -> str:
    """
    Fixes OS specific path string issues (especially, for MS Windows)
    
    :param file_path: file path to be repaired
    """
    file_path = file_path.replace("\\", "/")
    return file_path


def get_test_data_sources(
        component_type: str,
        source: Optional[str] = None,
        x_maturity: Optional[str] = None,
        trapi_version: Optional[str] = None,
        biolink_version: Optional[str] = None
) -> Dict[str, Dict[str, Optional[Union[str, Dict]]]]:
    """
    Retrieves a dictionary of metadata of 'component_type', indexed by 'source' identifier.

    :param source: Optional[str], 'ara_id' or 'kp_id' source of test configuration data in the registry.
                                  Take 'all' of the given component type if the source is None

    :param x_maturity: Optional[str], x_maturity environment target for test run (system chooses if not specified)
    :param component_type: str, component type 'KP' or 'ARA'
    :param trapi_version: SemVer caller override of TRAPI release target for validation (Default: None)
    :param biolink_version: SemVer caller override of Biolink Model release target for validation (Default: None)

    :return: Dict[str, Dict[str, Optional[Union[str, Dict]]]], service metadata dictionary
    """
    # Access service metadata from the Translator SmartAPI Registry,
    # indexed using the "test_data_location" field as the unique key
    registry_data: Dict = get_the_registry_data()
    service_metadata = extract_component_test_metadata_from_registry(registry_data, component_type, source, x_maturity)

    # Possible CLI override of the metadata value of
    # TRAPI and/or Biolink Model releases used for data validation
    if trapi_version:
        for service_name in service_metadata.keys():
            service_metadata[service_name]['trapi_version'] = latest.get(trapi_version)

    if biolink_version:
        for service_name in service_metadata.keys():
            service_metadata[service_name]['biolink_version'] = biolink_version

    return service_metadata


def load_test_data_sources(
        registry_metadata: Dict[str, Any],
        source_id: Optional[str] = None
) -> Optional[Dict[str, Any]]:
    """
    Load JSON metadata file(s) from a specified component test data source. Note that with the latest
    Translator SmartAPI Registry data model for info.x-trapi.test_data_location properties, that the
    actual data loaded may relate to several distinct x-maturity environments that may have more than
    one JSON test file sources.

    :param registry_metadata: Dict[str, Any], metadata associated with source
    :param source_id: str, reference id of the infores CURIE of the source component owning the registry metadata
    :return: Optional[Dict[str, Any], annotated KP test edges or ARA configuration metadata; 'None' if unavailable
    """
    # sanity check
    assert registry_metadata is not None
    if 'sources' not in registry_metadata:
        registry_metadata['sources'] = dict()

    test_data_locations: List[str] = registry_metadata['test_data_location']
    for test_data_url in test_data_locations:

        test_data = get_remote_test_data_file(test_data_url)

        if not test_data:
            continue

        if 'infores' not in test_data:
            if source_id:
                test_data['infores'] = source_id  # default 'infores' is from component being tested
            else:
                logger.warning(f"Test data missing 'infores': {str(test_data)[0:20]}...Skipping!")
                continue

        # Registry metadata resource endpoint 'url' values now
        # override any corresponding legacy test_data file value
        if 'url' in registry_metadata and 'url' in test_data:
            test_data.pop('url')

        infores = test_data.pop('infores')
        if infores not in registry_metadata['sources']:
            registry_metadata['sources'][infores] = dict()

        source = registry_metadata['sources'][infores]
        source.update(test_data)
        source['location'] = test_data_url

    return registry_metadata


# Key is a resource identifier a.k.a. 'kp_id' or 'ara_id'
# Value is associated Translator SmartAPI Registry metadata dictionary
component_catalog: Dict[str, Dict[str, Any]] = dict()


kp_edges_catalog: Dict[str, Dict[str,  Union[int, str]]] = dict()


def get_ara_metadata(metafunc, trapi_version, biolink_version) -> Dict[str, Dict[str, Optional[Union[str, Dict]]]]:
    # Here, the ara_id may be None, in which case,
    # 'ara_metadata' returns all available ARA's
    ara_id = metafunc.config.getoption('ara_id')
    x_maturity: Optional[str] = metafunc.config.getoption('x_maturity')

    if x_maturity and x_maturity.lower() not in ["production", "staging", "testing", "development"]:
        x_maturity = None

    if ara_id:
        if not isinstance(ara_id, str):
            logger.error(f"get_ara_metadata(): the ARA identifier specifier '{ara_id}' is not a string?")
            return dict()  # skip validation of the ARA
        if ara_id.upper() == "SKIP":
            return dict()  # no ARA's to validate

    # Note: the ARA's trapi_version and biolink_version may be overridden here
    return get_test_data_sources(
            source=ara_id,
            x_maturity=x_maturity,
            trapi_version=trapi_version,
            biolink_version=biolink_version,
            component_type="ARA"
    )


def id_parts(identifier: str) -> Optional[Tuple[str, str, str]]:
    id_part = identifier.split(',')
    if len(id_part) != 3:
        logger.error(f"Source id '{identifier}' is invalid?")
        return None

    ara_id, trapi_version, biolink_version = id_part
    return ara_id, trapi_version, biolink_version


def get_kp_metadata(
        metafunc,
        ara_metadata: Dict,
        trapi_version: str,
        biolink_version: str
) -> Dict[str, Dict[str, Optional[Union[str, Dict]]]]:

    # Here, the kp_id may be None, in which case,
    # 'kp_metadata' returns all available KP's
    target_kp_id = metafunc.config.getoption('kp_id')
    x_maturity: Optional[str] = metafunc.config.getoption('x_maturity')

    if x_maturity and x_maturity.lower() not in ["production", "staging", "testing", "development"]:
        # Sanity check....
        x_maturity = None

    # Note: the KP's trapi_version and biolink_version may be overridden here
    kp_metadata: Dict[str, Dict[str, Optional[str]]] = \
        get_test_data_sources(
            source=target_kp_id,
            x_maturity=x_maturity,
            trapi_version=trapi_version,
            biolink_version=biolink_version,
            component_type="KP"
        )

    if len(ara_metadata) == 1:
        # if we have exactly one ARA, then  we should only pay attention
        # to KPs indicated by test configuration as called by that ARA.
        # Since we don't want to pop the metadata from its dictionary but
        # don't know the ara_id, we need to use a for loop to access it
        for ara_release, metadata in ara_metadata.items():

            ara_id: Optional[str]
            ara_id, trapi_version, biolink_version = id_parts(ara_release)
            arajson: Dict = load_test_data_sources(metadata, source_id=ara_id)
            if not arajson:
                # valid test data file not found?
                logger.error(
                    f"get_kp_metadata(): '{ara_release}' has no valid test_data_location information?")
                continue

            # Blissful assumption here is that our kp_metadata
            # entries will all have infores CURIE references
            kept: Dict = dict()

            # Although in principle, ARA's can have multiple test configuration files, this will
            # likely be rare,  but nonetheless, we need to iterate as if it is the case
            sources = arajson['sources']
            for infores, test_config in sources.items():

                kps: Set[str] = {kp_id for kp_id in test_config['KPs']}

                for kp_source, kp_metadata in kp_metadata.items():
                    if 'infores' in kp_metadata and f"infores:{kp_metadata['infores']}" in kps:
                        kept[kp_source] = kp_metadata

            kp_metadata = kept

    return kp_metadata


def generate_trapi_kp_tests(metafunc, kp_metadata) -> List:
    """
    Generate set of TRAPI Knowledge Provider unit tests with test data edges.

    :param metafunc: Dict, diverse One Step Pytest metadata
    :param kp_metadata, Dict[str, Dict[str, Optional[Union[str, Dict]]]], test edge data for one or more KPs
    """
    edges: List = []
    idlist: List = []

    for kp_release, metadata in kp_metadata.items():

        kp_id: Optional[str]

        kp_id, trapi_version, biolink_version = id_parts(kp_release)

        kpjson: Dict = load_test_data_sources(metadata, source_id=kp_id)

        if not kpjson:
            # valid test data file not found?
            logger.error(
                f"generate_trapi_kp_tests():  JSON file at test data location '{kp_release}' is missing or invalid"
            )
            continue

        if not ('url' in kpjson and kpjson['url'].startswith("http")):
            err_msg = f"generate_trapi_kp_tests(): source '{kp_release}' url "
            err_msg += f"{str(kpjson['url'])} is invalid" if 'url' in kpjson else "field is missing or is not a URI"
            err_msg += "... Skipping test data source?"
            logger.error(err_msg)
            continue

        print(f"### Start of Test Input Edges for KP '{kp_id}' ###")

        sources: Dict = kpjson['sources']
        for infores, test_data in sources.items():

            dataset_level_test_exclusions: Set = set()
            if "exclude_tests" in test_data:
                dataset_level_test_exclusions.update(
                    [test for test in test_data["exclude_tests"] if test in get_unit_test_codes()]
                )

            if 'edges' not in test_data:
                logger.warning(f"Test Data for from '{infores}' has now edges? Weird... skipping!")
                continue

            for edge_i, edge in enumerate(test_data['edges']):

                # TODO: temporary short-cut to prioritize qualified edges
                if 'qualifiers' not in edge:
                    continue

                # We tag each edge internally with its
                # sequence number, for later convenience
                edge['idx'] = edge_i

                # top level KP associated with the test data
                # may be distinct from the underlying
                # knowledge source being targeted by the test data
                edge['kp_id'] = f"infores:{kp_id}"

                # Test data may now have Biolink 3 'qualifier' TRAPI query constraints,
                # i.e. something like the following:
                #
                # {
                #     "subject_category": "biolink:SmallMolecule",
                #     "object_category": "biolink:Disease",
                #     "predicate": "biolink:treats",
                #     "subject_id": "CHEBI:3002",     # beclomethasone dipropionate
                #     "object_id": "MESH:D001249"     # asthma
                #     "association": "biolink:ChemicalToDiseaseOrPhenotypicFeatureAssociation",
                #     "qualifiers": [
                #          {
                #               "qualifier_type_id": "biolink:causal_mechanism_qualifier"
                #               "qualifier_value": "inhibition"
                #          },
                #          # ...other qualifier constraint type_id/value pairs?
                #      ]
                # }

                # We can already do some basic Biolink Model validation here of the
                # S-P-O contents of the edge being input from the current triples file?
                biolink_validator: BiolinkValidator = \
                    check_biolink_model_compliance_of_input_edge(
                        edge,
                        biolink_version=kpjson['biolink_version']
                    )
                if biolink_validator.has_messages():
                    # defer reporting of errors to higher level of test harness
                    edge['pre-validation'] = biolink_validator.get_messages()

                edge['ks_test_data_location'] = test_data['location']

                edge['url'] = kpjson['url']
                edge['x_maturity'] = kpjson['x_maturity']

                edge['trapi_version'] = kpjson['trapi_version']
                edge['biolink_version'] = kpjson['biolink_version']

                edge['kp_source'] = f"infores:{infores}"

                if 'source_type' in test_data:
                    edge['kp_source_type'] = test_data['source_type']
                else:
                    # If not specified, we assume that the test data target
                    # Knowledge Source is a "primary_knowledge_source"
                    edge['kp_source_type'] = "primary"

                if dataset_level_test_exclusions:
                    if 'exclude_tests' not in edge:
                        edge['exclude_tests']: Set = dataset_level_test_exclusions
                    else:
                        # converting List internally to a set
                        edge['exclude_tests'] = set(edge['exclude_tests'])
                        edge['exclude_tests'].update(dataset_level_test_exclusions)

                # convert back to List for JSON serialization safety later
                if 'exclude_tests' in edge:
                    edge['exclude_tests'] = list(edge['exclude_tests'])

                edges.append(edge)

                edge_id = generate_edge_id(kp_id, edge_i)
                idlist.append(edge_id)

                if metafunc.config.getoption('one', default=False):
                    break

                # Circuit breaker for overly large edge test data sets
                if edge_i > REASONABLE_NUMBER_OF_TEST_EDGES:
                    break

        print(f"### End of Test Input Edges for KP '{kp_id}' ###")

    if "kp_trapi_case" in metafunc.fixturenames:

        metafunc.parametrize('kp_trapi_case', edges, ids=idlist)

        teststyle = metafunc.config.getoption('teststyle')

        # Runtime specified (CLI) constraints on test scope,
        # which will be overridden by file set and specific
        # test triple-level exclude_tests scoping, as captured above
        if teststyle == 'all':
            global_test_inclusions = [
                    oh_util.by_subject,
                    oh_util.inverse_by_new_subject,
                    oh_util.by_object,
                    oh_util.raise_subject_entity,
                    oh_util.raise_object_entity,
                    oh_util.raise_object_by_subject,
                    oh_util.raise_predicate_by_subject
            ]
        else:
            global_test_inclusions = [getattr(oh_util, teststyle)]

        metafunc.parametrize("trapi_creator", global_test_inclusions)

    return edges


# Once the smartapi tests are up, we'll want to pass them in here as well
def generate_trapi_ara_tests(metafunc, kp_edges, ara_metadata):
    """
    Generate set of TRAPI Autonomous Relay Agents (ARA) unit tests with KP test data edges.

    :param metafunc: Dict, diverse One Step Pytest metadata
    :param kp_edges: List, list of knowledge provider test edges from knowledge providers associated
    :param ara_metadata, Dict[str, Dict[str, Optional[str]]], test run configuration for one or more ARAs
    """
    kp_dict = defaultdict(list)
    for e in kp_edges:
        # We connect ARA's to their KPs by infores (== kp_source) now...
        kp_dict[e['kp_source']].append(e)

    ara_edges = []
    idlist = []

    for ara_release, metadata in ara_metadata.items():

        ara_id: Optional[str]
        ara_id, trapi_version, biolink_version = id_parts(ara_release)
        arajson: Dict = load_test_data_sources(metadata, source_id=ara_id)
        if not arajson:
            # valid test data file not found?
            logger.error(f"generate_trapi_ara_tests(): '{ara_release}' has no valid test_data_location information?")
            continue

        # Although in principle, ARA's can have multiple test configuration files, this will
        # likely be rare,  but nonetheless, we need to iterate as if it is the case
        sources = arajson['sources']
        for infores, test_config in sources.items():

            for kp in test_config['KPs']:

                if kp not in kp_dict:
                    logger.warning(
                        f"generate_trapi_ara_tests(): '{kp}' test edges not (yet)" +
                        f" available for this source '{infores}' in ARA {ara_release}. Skipping..."
                    )
                    continue

                for edge_i, kp_edge in enumerate(kp_dict[kp]):

                    edge: dict = kp_edge.copy()

                    edge['ara_id'] = f"infores:{ara_id}"

                    edge['url'] = arajson['url']
                    edge['x_maturity'] = arajson['x_maturity']
                    edge['ara_test_config_location'] = test_config['location']

                    # We override the KP TRAPI and Biolink Model versions with the ARA values here!

                    edge['trapi_version'] = arajson['trapi_version']
                    edge['biolink_version'] = arajson['biolink_version']

                    # Resetting the Biolink Model version here may have the peculiar side effect of some
                    # KP edge test data now becoming non-compliant with the 'new' ARA Biolink Model version?
                    biolink_validator: BiolinkValidator = \
                        check_biolink_model_compliance_of_input_edge(
                            edge,
                            biolink_version=arajson['biolink_version']
                        )
                    if biolink_validator.has_messages():
                        # defer reporting of errors to higher level of test harness
                        edge['pre-validation'] = biolink_validator.get_messages()

                    edge['ara_source'] = f"infores:{infores}"

                    if 'kp_source' in kp_edge:
                        edge['kp_source'] = kp_edge['kp_source']
                    else:
                        logger.warning(
                            f"generate_trapi_ara_tests(): KP '{kp}' edge is missing its 'kp_source' infores." +
                            "Inferred from KP name, but KP provenance may not be properly tested?"
                        )
                        edge['kp_source'] = kp

                    edge['kp_source_type'] = kp_edge['kp_source_type']

                    kp_id = edge['kp_source'].replace("infores:", "")

                    resource_id = f"{ara_id}|{kp_id}"

                    edge_id = generate_edge_id(resource_id, edge_i)
                    idlist.append(edge_id)

                    ara_edges.append(edge)

    metafunc.parametrize('ara_trapi_case', ara_edges, ids=idlist)


def pytest_generate_tests(metafunc):
    """This hook is run at test generation time.  These functions look at the configured triples on disk
    and use them to parameterize inputs to the test functions. Note that this gets called multiple times, once
    for each test_* function, and you can only parameterize an argument to that specific test_* function.
    However, for the ARA tests, we still need to get the KP data, since that is where the triples live."""

    # KP/ARA TRAPI version may be overridden
    # on the command line; maybe 'None' => no override
    trapi_version = metafunc.config.getoption('trapi_version')
    logger.debug(f"pytest_generate_tests(): caller specified trapi_version == {str(trapi_version)}")

    # KP/ARA Biolink Model version may be overridden
    # on the command line; maybe 'None' => no override
    biolink_version = metafunc.config.getoption('biolink_version')
    logger.debug(f"pytest_generate_tests(): caller specified biolink_version == {str(biolink_version)}")

    # Note: the ARA and KP trapi_version and biolink_version values
    #       may be overridden here by the CLI caller values
    ara_metadata = get_ara_metadata(metafunc, trapi_version, biolink_version)
    kp_metadata = get_kp_metadata(metafunc, ara_metadata, trapi_version, biolink_version)

    trapi_kp_edges = generate_trapi_kp_tests(metafunc, kp_metadata)

    if metafunc.definition.name == 'test_trapi_aras':
        generate_trapi_ara_tests(metafunc, trapi_kp_edges, ara_metadata)<|MERGE_RESOLUTION|>--- conflicted
+++ resolved
@@ -146,25 +146,17 @@
         "object": test_case["object"]
     }
 
-<<<<<<< HEAD
     if 'qualifiers' in test_case:
         test_data['qualifiers'] = deepcopy(test_case['qualifiers'])
     if 'association' in test_case:
         test_data['association'] = test_case["association"]
 
-    # Validation messages are list of dictionary objects with
-    # one 'code' key and optional (variable key) parameters
-    # Leveraging function closure here...
-    def _capture_messages(message_type: str, messages: List):
-        for entry in messages:
-            code: str = entry.pop('code')
-=======
     # Validation messages are a dictionary with validation_code as keys and values which
     # are a (possibly empty) list of dictionaries with optional (variable key) parameters.
     # Leveraging function closure here to inject content into the recommendation_summary
     def _capture_messages(message_type: str, messages: Dict[str, Optional[List[Dict[str, str]]]]):
         for code, entries in messages.items():
->>>>>>> e5a115f1
+
             if code not in recommendation_summary[message_type]:
                 recommendation_summary[message_type][code] = list()
             item: Dict = {
