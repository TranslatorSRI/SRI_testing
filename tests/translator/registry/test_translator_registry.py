"""
Unit tests for Translator SmartAPI Registry
"""
from typing import Optional, Union, Tuple, Dict, List
import logging
import pytest

from sri_testing.translator.registry import (
    get_default_url,
    rewrite_github_url,
    query_smart_api,
    SMARTAPI_QUERY_PARAMETERS,
    tag_value,
    get_the_registry_data,
    extract_component_test_metadata_from_registry,
    get_testable_resources_from_registry,
    get_testable_resource,
    source_of_interest,
    validate_testable_resource,
    live_trapi_endpoint,
    select_endpoint, assess_trapi_version
)

logger = logging.getLogger(__name__)

# Current default major.minor TRAPI SemVer version"
DEF_M_M_TRAPI = "1.4"

# Current default major.minor.patch TRAPI SemVer version"
DEF_M_M_P_TRAPI = "1.4.0"

TEST_KP_BASEURL = "https://translator.broadinstitute.org/molepro/trapi/v"
KP_TEST_DATA_URL = "https://github.com/broadinstitute/molecular-data-provider/blob/" +\
                   "master/test/data/MolePro-test-data.json"

TEST_ARA_BASEURL = "https://arax.ncats.io/api/arax/v"
ARA_TEST_DATA_URL = ""


def test_get_testable_resources_from_registry():
    registry_data: Optional[Dict] = get_the_registry_data()

    assert registry_data, "Registry inaccessible?"

    resources: Tuple[Dict[str, List[str]], Dict[str, List[str]]] = \
        get_testable_resources_from_registry(registry_data)

    assert len(resources) > 0, "No testable resources in the Registry?"
    assert len(resources[0]) > 0, "No testable resources in the Registry?"
    assert "automat-sri-reference-kg" in resources[0]
    assert len(resources[1]) > 0, "No testable resources in the Registry?"
    assert "arax" in resources[1]


@pytest.mark.parametrize(
    "query",
    [
        (None, None),
        ("", None),
        (list(), None),
        (dict(), None),
        ("http://test_data", "http://test_data"),
        (
            "https://github.com/broadinstitute/molecular-data-provider/blob" +
            "/master/test/data/MolePro-test-data.json",
            "https://raw.githubusercontent.com/broadinstitute/molecular-data-provider" +
            "/master/test/data/MolePro-test-data.json"
        ),
        (
            [
                "http://first_test_data",
                "http://second_test_data"
            ],
            "http://first_test_data"
        ),
        (
            {
                'default': "https://github.com/broadinstitute/molecular-data-provider" +
                           "/blob/master/test/data/MolePro-test-data.json",
                'production': "http://production_test_data",
                'staging': "http://staging_test_data",
                'testing': "http://testing_test_data",
                'development': "http://development_test_data",
            },
            "https://raw.githubusercontent.com/broadinstitute/molecular-data-provider" +
            "/master/test/data/MolePro-test-data.json"
        ),
        (
            {
                'default': "http://default_test_data",
                'production': "http://production_test_data",
                'staging': "http://staging_test_data",
                'testing': "http://testing_test_data",
                'development': "http://development_test_data",
            },
            "http://default_test_data"
        ),
        (
            {
                'testing': "http://testing_test_data",
                'development': "http://development_test_data",
                'production': "http://production_test_data",
                'staging': "http://staging_test_data"
            },
            "http://production_test_data"
        ),
        (
            {
                'our_testing': "http://testing_test_data",
                'development': "http://development_test_data",
                'the_production': "http://production_test_data",
                'staging': "http://staging_test_data"
            },
            "http://staging_test_data"
        )
    ]
)
def test_get_default_url(query: Tuple[Optional[Union[str, List, Dict]], str]):
    # get_default_url(test_data_location: Optional[Union[str, List, Dict]]) -> Optional[str]
    assert get_default_url(query[0]) == query[1]


@pytest.mark.parametrize(
    "url,outcome",
    [
        ("", True),
        ("https://foobar.com", True),

        # This particular endpoint is valid and online as of 15 May 2023
        # but may need to be revised in the future, as Translator resources evolve?
<<<<<<< HEAD
        ("https://automat.renci.org/sri-reference-kg/1.3", False)
    ]
)
def test_live_trapi_endpoint(url: str, outcome: bool):
    assert (live_trapi_endpoint(url) is None) is outcome
=======
        (f"{TEST_KP_BASEURL}{DEF_M_M_TRAPI}", True)
    ]
)
def test_live_trapi_endpoint(url: str, outcome: bool):
    data: Optional[Dict] = live_trapi_endpoint(url)
    assert (data is not None) is outcome
>>>>>>> 4ac960ba


# def select_endpoint(
#         server_urls: Dict[str, List],
#         test_data_location: Optional[Union[str, List, Dict]]
# ) -> Optional[Tuple[str, str]]
@pytest.mark.parametrize(
    "query",
    [
        (dict(), "", None),  # Query 0: empty parameters - variant 1
        (dict(), list(), None),  # Query 1: empty parameters - variant 2
        (dict(), dict(), None),  # Query 2: empty parameters - variant 3
        (   # Query 3 - complete server_urls for all x-maturity; simple string URL text_data_location
            {
                'testing': ["http://testing_endpoint"],
                'development': ["http://development_endpoint"],
                'production': ["http://production_endpoint"],
                'staging': ["http://staging_endpoint"]
            },
            "http://test_data",
            (
                "http://production_endpoint",
                "production",
                "http://test_data"
            )
        ),
        (   # Query 4 - complete server_urls for all x-maturity; direct list of string URLs text_data_location
            {
                'testing': ["http://testing_endpoint"],
                'development': ["http://development_endpoint"],
                'production': ["http://production_endpoint"],
                'staging': ["http://staging_endpoint"]
            },
            [
                "http://test_data_1",
                "http://test_data_2",
            ],
            (
                "http://production_endpoint",
                "production",
                [
                    "http://test_data_1",
                    "http://test_data_2",
                ]
            )
        ),
        (   # Query 5 - complete server_urls for all x-maturity; full JSON object text_data_location without 'default'
            {
                'testing': ["http://testing_endpoint"],
                'development': ["http://development_endpoint"],
                'production': ["http://production_endpoint"],
                'staging': ["http://staging_endpoint"]
            },
            {
                'testing': "http://testing_test_data",
                'development': "http://development_test_data",
                'production': "http://production_test_data",
                'staging': "http://staging_test_data"
            },
            (
                "http://production_endpoint",
                "production",
                "http://production_test_data"
            )
        ),
        (   # Query 6 - complete server_urls for all x-maturity; JSON object text_data_location with just 'default'
            {
                'testing': ["http://testing_endpoint"],
                'development': ["http://development_endpoint"],
                'production': ["http://production_endpoint"],
                'staging': ["http://staging_endpoint"]
            },
            {
                'default': "http://default_test_data"
            },
            (
                "http://production_endpoint",
                "production",
                "http://default_test_data"
            )
        ),
        (   # Query 7 - partial server_urls for x-maturity; JSON object text_data_location with just 'default'
            {
                'testing': ["http://testing_endpoint"],
                'staging': ["http://staging_endpoint"]
            },
            {
                'default': "http://default_test_data"
            },
            (
                "http://staging_endpoint",
                "staging",
                "http://default_test_data"
            )
        ),
        (   # Query 8 - partial server_urls for x-maturity; non-overlapping object text_data_location without 'default'
            {
                'testing': ["http://testing_endpoint"],
                'production': ["http://production_endpoint"],
                'staging': ["http://staging_endpoint"]
            },
            {
                'development': "http://development_test_data"
            },
            None
        ),
        (   # Query 9 - partial server_urls for x-maturity; non-overlapping object text_data_location with 'default'
            {
                'testing': ["http://testing_endpoint"],
                'staging': ["http://staging_endpoint"]
            },
            {
                'default': "http://default_test_data",
                'development': "http://development_test_data"
            },
            (
                "http://staging_endpoint",
                "staging",
                "http://default_test_data"
            )
        ),
        (   # Query 10 - full server_urls for x-maturity; JSON object text_data_location with only one x-maturity
            {
                'testing': ["http://testing_endpoint"],
                'development': ["http://development_endpoint"],
                'production': ["http://production_endpoint"],
                'staging': ["http://staging_endpoint"]
            },
            {
                'development': "http://development_test_data"
            },
            (
                "http://development_endpoint",
                "development",
                "http://development_test_data"
            )
        ),
        (   # Query 11 - full server_urls for x-maturity; JSON object text_data_location with one x-maturity + default
            {
                'testing': ["http://testing_endpoint"],
                'development': ["http://development_endpoint"],
                'production': ["http://production_endpoint"],
                'staging': ["http://staging_endpoint"]
            },
            {
                'default': "http://default_test_data",
                'development': "http://development_test_data"
            },
            (
                "http://development_endpoint",
                "development",
                "http://development_test_data"
            )
        ),
        (   # Query 12 - full server_urls for x-maturity;
            #            JSON object text_data_location with one x-maturity  with list of test data URLs
            {
                'testing': ["http://testing_endpoint"],
                'development': ["http://development_endpoint"],
                'production': ["http://production_endpoint"],
                'staging': ["http://staging_endpoint"]
            },
            {
                'development': [
                    "http://development_test_data_1",
                    "http://development_test_data_2"
                ]
            },
            (
                "http://development_endpoint",
                "development",
                [
                    "http://development_test_data_1",
                    "http://development_test_data_2"
                ]
            )
        )
    ]
)
def test_select_endpoint(query: Tuple):
    assert select_endpoint(query[0], query[1], check_access=False) == query[2]


@pytest.mark.parametrize(
    "server_urls,test_data_location,outcome,endpoint,x_maturity,test_data",
    [
        (   # Query 0 - resolvable endpoint for a defined 'x-maturity'
            # These particular test details are valid and the indicated TRAPI endpoint 'alive' as of
            # 15 May 2023, but may need to be revised in the future, as Translator resources evolve?
                {   # server_url
                'development': [f'{TEST_KP_BASEURL}{DEF_M_M_TRAPI}'],
            },
                {   # test_data_location
                'development': KP_TEST_DATA_URL
            },
                True,  # outcome
            f'{TEST_KP_BASEURL}{DEF_M_M_TRAPI}',  # endpoint
            "development",  # x_maturity
                KP_TEST_DATA_URL   # test_data
        ),
        (   # Query 1 - resolvable endpoint test data resolved from a default
            # These particular test details are valid and the indicated TRAPI endpoint 'alive' as of
            # 15 May 2023, but may need to be revised in the future, as Translator resources evolve?
                {   # server_url
                'development': [f'{TEST_KP_BASEURL}{DEF_M_M_TRAPI}'],
            },
                {   # test_data_location
                'default': KP_TEST_DATA_URL
            },
                True,  # outcome
            f'{TEST_KP_BASEURL}{DEF_M_M_TRAPI}',  # endpoint
            "development",  # x_maturity
                KP_TEST_DATA_URL   # test_data
        ),
        (   # Query 2 - unresolvable endpoint test data - no available test data for the specified 'x-maturity'?
            {  # server_url
                'development': [f'{TEST_KP_BASEURL}{DEF_M_M_TRAPI}'],
            },
            {  # test_data_location
                'testing': KP_TEST_DATA_URL
            },
            False,  # outcome
            "",
            "",
            ""
        ),
        (   # Query 3 - unresolvable since TRAPI 1.2 endpoint is no longer live for the specified 'x-maturity'?
            {  # server_url
                'development': [f'{TEST_KP_BASEURL}1.2'],  # ancient defunct endpoint
            },
            {  # test_data_location
                'default': KP_TEST_DATA_URL
            },
            False,  # outcome
            "",
            "",
            ""
        ),
    ]
)
def test_select_endpoint_with_checking(
        server_urls: Dict[str, List[str]],
        test_data_location: Optional[Union[str, List, Dict]],
        outcome: bool,
        endpoint: str,
        x_maturity: str,
        test_data: Union[str, List[str]]
):
    endpoint_details = select_endpoint(server_urls, test_data_location)
    if outcome:
        assert endpoint_details is not None
        assert endpoint_details[0] == endpoint
        assert endpoint_details[1] == x_maturity
        assert endpoint_details[2] == test_data
    else:
        assert endpoint_details is None


@pytest.mark.parametrize(
    "query",
    [
        (None, ''),  # Empty URL - just ignored
        ('', ''),    # Empty URL - just ignored
        (  # Github page URL
                'https://github.com/my_org/my_repo/blob/master/test/data/Test_data.json',
                'https://raw.githubusercontent.com/my_org/my_repo/master/test/data/Test_data.json'
        ),
        (  # Git raw URL
                'https://raw.githubusercontent.com/my_org/my_repo/master/test/data/Test_data.json',
                'https://raw.githubusercontent.com/my_org/my_repo/master/test/data/Test_data.json'
        ),
        (  # Non-Github URL
                'https://my_domain/Test_data.json',
                'https://my_domain/Test_data.json'
        )
    ]
)
def test_github_url_rewrite(query):
    rewritten_url = rewrite_github_url(query[0])
    assert rewritten_url == query[1]


def test_default_empty_query():
    registry_data = query_smart_api()
    assert len(registry_data) > 0, "Default query failed"


_QUERY_SMART_API_EXCEPTION_PREFIX = "Translator SmartAPI Registry Access Exception:"


def test_fake_url():
    registry_data: Dict = query_smart_api(url="fake URL")
    assert registry_data and "Error" in registry_data, "Missing error message?"
    assert registry_data["Error"].startswith(_QUERY_SMART_API_EXCEPTION_PREFIX), "Unexpected error message?"


def test_query_smart_api():
    registry_data = query_smart_api(parameters=SMARTAPI_QUERY_PARAMETERS)
    assert "total" in registry_data, f"\tMissing 'total' tag in results?"
    assert registry_data["total"] > 0, f"\tZero 'total' in results?"
    assert "hits" in registry_data, f"\tMissing 'hits' tag in results?"
    for index, service in enumerate(registry_data['hits']):
        if "info" not in service:
            logger.debug(f"\tMissing 'hits' tag in hit entry? Ignoring entry...")
            continue
        info = service["info"]
        if "title" not in info:
            logger.debug(f"\tMissing 'title' tag in 'hit.info'? Ignoring entry...")
            continue
        title = info["title"]
        logger.debug(f"\n{index} - '{title}':")
        if "x-translator" not in info:
            logger.debug(f"\tMissing 'x-translator' tag in 'hit.info'? Ignoring entry...")
            continue
        x_translator = info["x-translator"]
        if "component" not in x_translator:
            logger.debug(f"\tMissing 'component' tag in 'hit.info.x-translator'? Ignoring entry...")
            continue
        component = x_translator["component"]
        if "x-trapi" not in info:
            logger.debug(f"\tMissing 'x-trapi' tag in 'hit.info'? Ignoring entry...")
            continue
        x_trapi = info["x-trapi"]

        if component == "KP":
            if "test_data_location" not in x_trapi:
                logger.debug(f"\tMissing 'test_data_location' tag in 'hit.info.x-trapi'? Ignoring entry...")
                continue
            else:
                test_data_location = x_trapi["test_data_location"]
                logger.debug(f"\t'hit.info.x-trapi.test_data_location': '{test_data_location}'")
        else:
            logger.debug(f"\tIs an ARA?")


def test_empty_json_data():
    value = tag_value({}, "testing.one.two.three")
    assert not value


_TEST_JSON_DATA = {
        "testing": {
            "one": {
                "two": {
                    "three": "The End!"
                },

                "another_one": "for_fun"
            }
        }
    }


def test_valid_tag_path():
    value = tag_value(_TEST_JSON_DATA, "testing.one.two.three")
    assert value == "The End!"


def test_empty_tag_path():
    value = tag_value(_TEST_JSON_DATA, "")
    assert not value


def test_missing_intermediate_tag_path():
    value = tag_value(_TEST_JSON_DATA, "testing.one.four.five")
    assert not value


def test_missing_end_tag_path():
    value = tag_value(_TEST_JSON_DATA, "testing.one.two.three.four")
    assert not value


def _wrap_infores(infores: str):
    return {
        "info": {
            "title": "test_source_of_interest",
            "x-translator": {
                    "infores": infores
            }
        }
    }


@pytest.mark.parametrize(
    "query",
    [
        # the <infores> from the Registry is assumed to be non-empty (see usage in main code...)
        # (<infores>, <target_sources>, <boolean return value>)
        (_wrap_infores("infores-object-id"), None, "infores-object-id"),   # Empty <target_sources>
        (_wrap_infores("infores-object-id"), set(), "infores-object-id"),  # Empty <target_sources>
        (_wrap_infores("infores-object-id"), {"infores-object-id"}, "infores-object-id"),  # single matching element in 'target_source' set
        (_wrap_infores("infores-object-id"), {"infores-*"}, "infores-object-id"),   # match to single prefix wildcard pattern in 'target_source' set
        (_wrap_infores("infores-object-id"), {"*-object-id"}, "infores-object-id"),  # match to single suffix wildcard pattern in 'target_source' set
        (_wrap_infores("infores-object-id"), {"infores-*-id"}, "infores-object-id"),   # match to embedded wildcard pattern in 'target_source' set
        (_wrap_infores("infores-object-id"), {"infores-*-ID"}, None),  # mismatch to embedded wildcard pattern in 'target_source' set
        (_wrap_infores("infores-object-id"), {"infores-*-*"}, None),   # only matches a single embedded wildcard pattern...
        (_wrap_infores("infores-object-id"), {"another-*"}, None),  # mismatch to single wildcard pattern in 'target_source' set
        (
            # exact match to single element in the 'target_source' set
            _wrap_infores("infores-object-id"),
            {
                "another-infores-object-id",
                "infores-object-id",
                "yetanuder-infores-id"
            },
            "infores-object-id"
        ),
        (
            # missing match to single element in the 'target_source' set
            _wrap_infores("infores-object-id"),
            {
                "another-infores-object-id",
                "yetanuder-infores-id"
            },
            None
        ),
        (   # missing match to single wildcard pattern
            # embedded in the 'target_source' set
            _wrap_infores("infores-object-id"),
            {
                "another-infores-object-id",
                "yetanuder-*",
                "some-other-infores-id"
            },
            None
        ),
    ]
)
def test_source_of_interest(query: Tuple):
    assert source_of_interest(service=query[0], target_sources=query[1]) is query[2]


def apply_assessment(test_sequence: List[Tuple[str, str]], trapi_version: Optional[str]):
    selected_version: Dict[str, str] = dict()
    for service, best in test_sequence:
        assess_trapi_version("test-infores", service, trapi_version, selected_version)
        if "test-infores" in selected_version:
            assert selected_version["test-infores"] == best


def test_assess_trapi_version():
    """
    Mimicking sequential insertion of service versions
    """
    # Selection sequence without 'target' trapi_version
    sequence_without_ttv: List[Tuple[str, str]] = [
        ("1.3.0", "1.3.0"),
        ("1.2.0", "1.3.0"),
        ("1.3.0-beta", "1.3.0"),
        ("1.4.0-beta", "1.4.0-beta"),
        ("1.4.0", "1.4.0"),
        ("1.3.0-beta2", "1.4.0")
    ]
    apply_assessment(sequence_without_ttv, None)

    # Selection sequence for 'target' trapi_version == 1.3.0 matching at least one service version
    sequence_with_ttv_and_service_match: List[Tuple[str, str]] = [
        ("1.2.0", "1.2.0"),
        ("1.3.0-beta", "1.3.0-beta"),
        ("1.4.0-beta", "1.3.0-beta"),
        ("1.4.0", "1.3.0-beta"),
        ("1.3.0", "1.3.0")
    ]
    apply_assessment(sequence_with_ttv_and_service_match, "1.3.0")

    # Selection sequence for 'target' trapi_version == 1.4.0 matching at least one service version
    sequence_with_ttv_and_service_match: List[Tuple[str, str]] = [
        ("1.2.0", "1.2.0"),
        ("1.3.0-beta", "1.3.0-beta"),
        ("1.4.0-beta", "1.4.0-beta"),
        ("1.4.0", "1.4.0"),
        ("1.3.0", "1.4.0")
    ]
    apply_assessment(sequence_with_ttv_and_service_match, "1.4.0")

    # Selection sequence for 'target' trapi_version == 1.4.0
    sequence_with_ttv_but_without_service_match_to_target: List[Tuple[str, str]] = [
        ("1.2.0", "1.2.0"),
        ("1.3.0-beta", "1.3.0-beta"),
        ("1.3.0", "1.3.0")
    ]
    apply_assessment(sequence_with_ttv_but_without_service_match_to_target, "1.4.0")


def assert_tag(metadata: Dict, service: str, tag: str):
    assert tag in metadata[service], f"Missing tag {tag} in metadata of service '{service}'?"


def shared_test_extract_component_test_data_metadata_from_registry(
        query: Tuple[Dict, str, str],
        component_type: str
):
    assert component_type in ["KP", "ARA"]
    service_metadata: Dict[str, Dict[str,  Optional[str]]] = \
        extract_component_test_metadata_from_registry(query[0], component_type=component_type)

    # Test expectation of missing 'test_data_location' key => expected missing metadata
    if not query[1]:
        assert len(service_metadata) == 0, f"Expecting empty {component_type} service metadata result?"
    else:
        assert len(service_metadata) != 0, f"Expecting a non-empty {component_type} service metadata result?"

        assert query[1] in service_metadata, \
            f"Missing test_data_location '{query[1]}' expected in {component_type} '{service_metadata}' dictionary?"

        assert_tag(service_metadata, query[1], "url")
        assert query[2] in service_metadata[query[1]]['url']
        assert_tag(service_metadata, query[1], "service_title")
        assert_tag(service_metadata, query[1], "service_version")
        assert_tag(service_metadata, query[1], "infores")
        assert_tag(service_metadata, query[1], "biolink_version")
        assert_tag(service_metadata, query[1], "trapi_version")


# extract_kp_test_data_metadata_from_registry(registry_data) -> Dict[str, str]
@pytest.mark.parametrize(
    "query",
    [
        (  # Query 0 - Valid 'hits' entry with non-empty 'info.x-trapi.test_data_location'
            {
                "hits": [
                    {
                        'info': {
                            'contact': {
                                'email': 'translator@broadinstitute.org',
                                'name': 'Molecular Data Provider',
                                'x-role': 'responsible organization'
                            },
                            'description': 'Molecular Data Provider for NCATS Biomedical Translator',
                            'title': 'MolePro',
                            'version': f'{DEF_M_M_TRAPI}.0.0',
                            'x-translator': {
                                'biolink-version': '3.2.0',
                                'component': 'KP',
                                'infores': 'infores:molepro',
                                'team': ['Molecular Data Provider']
                            },
                            'x-trapi': {
                                'test_data_location': 'https://github.com/broadinstitute/molecular-data-provider' +
                                                      '/blob/master/test/data/MolePro-test-data.json',
                                'version': DEF_M_M_P_TRAPI
                            }
                        },
                        'servers': [
                            {
                                'description': 'TRAPI production service for MolePro',
                                'url': f"{TEST_KP_BASEURL}{DEF_M_M_TRAPI}",
                                'x-maturity': 'production'
                            },
                            {
                                'description': 'TRAPI test service for MolePro',
                                'url': f'https://molepro-trapi.test.transltr.io/molepro/trapi/v{DEF_M_M_TRAPI}',
                                'x-maturity': 'testing'
                            },
                            {
                                'description': 'TRAPI staging service for MolePro',
                                'url': f'https://molepro-trapi.ci.transltr.io/molepro/trapi/v{DEF_M_M_TRAPI}',
                                'x-maturity': 'staging'
                            },
                            {
                                'description': 'TRAPI development service for MolePro',
                                'url': f'{TEST_KP_BASEURL}{DEF_M_M_TRAPI}',
                                'x-maturity': 'development'
                            }
                        ],
                    }
                ]
            },
            f'molepro,{DEF_M_M_P_TRAPI},3.2.0',  # KP test_data_location, converted to Github raw data link
            f'{TEST_KP_BASEURL}{DEF_M_M_TRAPI}'  # 'production' endpoint url preferred for testing?
        ),
        (   # Query 1 - Empty "hits" List
            {
                "hits": []
            },
            None, None
        ),
        (   # Query 2 - Empty "hits" entry
            {
                "hits": [{}]
            },
            None, None
        ),
        (   # Query 3 - "hits" entry with missing 'component' (and 'infores')
            {
                "hits": [
                    {
                        "info": {
                        }
                    }
                ]
            },
            None, None
        ),
        (   # Query 4 - "hits" ARA component entry
            {
                "hits": [
                    {
                        "info": {
                            "x-translator": {
                                "infores": "infores:some-ara",
                                "component": "ARA"
                            }
                        }
                    }
                ]
            },
            None, None
        ),
        (   # Query 5 - "hits" KP component entry with missing 'infores'
            {
                "hits": [
                    {
                        "info": {
                            "x-translator": {
                                "infores": "infores:some-kp"
                            }
                        }
                    }
                ]
            },
            None, None
        ),
        (   # Query 6 - "hits" KP component entry with missing 'info.x-trapi'
            {
                "hits": [
                    {
                        "info": {
                            "title": "KP component entry with missing info.x-trapi",
                            "x-translator": {
                                "infores": "infores:some-kp",
                                "component": "KP"
                            }
                        }
                    }
                ]
            },
            None, None
        ),
        (   # Query 7 - "hits" KP component entry with missing info.x-trapi.test_data_location tag value
            {
                "hits": [
                    {
                        "info": {
                            "title": "KP component entry with missing info.x-trapi.test_data_location tag value",
                            "x-translator": {
                                "infores": "infores:some-kp",
                                "component": "KP"
                            },
                            "x-trapi": {

                            }
                        }
                    }
                ]
            },
            None, None
        )
    ]
)
def test_extract_kp_test_data_metadata_from_registry(query: Tuple[Dict, str, str]):
    shared_test_extract_component_test_data_metadata_from_registry(query, "KP")


# extract_kp_test_data_metadata_from_registry(registry_data) -> Dict[str, str]
@pytest.mark.parametrize(
    "query",
    [
        (  # Query 0 - Valid 'hits' ARA entry with non-empty 'info.x-trapi.test_data_location'
            {
                "hits": [
                    {
                        'info': {
                            'contact': {
                                'email': 'edeutsch@systemsbiology.org'
                            },
                            'description': f'ARAX TRAPI {DEF_M_M_TRAPI} endpoint for the NCATS Biomedical Translator Reasoner',
                            'license': {
                                'name': 'Apache 2.0',
                                'url': 'http://www.apache.org/licenses/LICENSE-2.0.html'
                            },
                            'termsOfService': 'https://github.com/RTXteam/RTX/blob/master/LICENSE',
                            'title': f'ARAX Translator Reasoner - TRAPI {DEF_M_M_P_TRAPI}',
                            'version': f"{DEF_M_M_P_TRAPI}",
                            'x-translator': {
                                'biolink-version': '3.2.0',
                                'component': 'ARA',
                                'infores': 'infores:arax',
                                'team': ['Expander Agent']
                            },
                            'x-trapi': {
                                'test_data_location':
                                    'https://raw.githubusercontent.com/TranslatorSRI/SRI_testing/' +
                                    'main/tests/onehop/test_triples/ARA/ARAX/ARAX_Lite.json',
                                'version': f"{DEF_M_M_P_TRAPI}"
                            }
                        },
                        'servers': [
                            {
                                'description': f'ARAX TRAPI {DEF_M_M_TRAPI} endpoint - production',
                                'url': f'https://arax.ncats.io/api/arax/v{DEF_M_M_TRAPI}',
                                'x-maturity': 'production'
                            }, {
                                'description': f'ARAX TRAPI {DEF_M_M_TRAPI} endpoint - testing',
                                'url': f'https://arax.test.transltr.io/api/arax/v{DEF_M_M_TRAPI}',
                                'x-maturity': 'testing'
                            }, {
                                'description': f'ARAX TRAPI {DEF_M_M_TRAPI} endpoint - staging',
                                'url': f'https://arax.ci.transltr.io/api/arax/v{DEF_M_M_TRAPI}',
                                'x-maturity': 'staging'
                            }, {
                                'description': f'ARAX TRAPI {DEF_M_M_TRAPI} endpoint - development',
                                'url': f'https://arax.ncats.io/api/arax/v{DEF_M_M_TRAPI}',
                                'x-maturity': 'development'
                            },
                        ],
                    }
                ]
            },
            f'arax,{DEF_M_M_P_TRAPI},2.2.11',
            f'{ARA_TEST_DATA_URL}{DEF_M_M_TRAPI}'
        )
    ]
)
def test_extract_ara_test_data_metadata_from_registry(query: Tuple[Dict, str, str]):
    shared_test_extract_component_test_data_metadata_from_registry(query, "ARA")


# validate_testable_resource(index, service, component) -> Optional[Dict[str, Union[str, List, Dict]]]
@pytest.mark.parametrize(
    "query",
    [
        (  # query 0 - 'empty' service dictionary
            dict(),  # service
            False,   # True if expecting that resource_metadata is not None; False otherwise
            ""       # expected 'url'

        ),
        (   # query 1 - minimally 'complete' service dictionary implies that the resource is amenable to testing
            {
                'info': {
                    'title': f'ARAX Translator Reasoner - TRAPI {DEF_M_M_P_TRAPI}',
                    'x-translator': {
                        'infores': 'infores:arax',
                    },
                    'x-trapi': {
                        'test_data_location':
                            'https://raw.githubusercontent.com/TranslatorSRI/SRI_testing/' +
                            'main/tests/onehop/test_triples/ARA/ARAX/ARAX_Lite.json',
                    }
                },
                'servers': [
                    {
                        'description': f'ARAX TRAPI {DEF_M_M_TRAPI} endpoint - development',
                        'url': f'https://arax.ncats.io/beta/api/arax/v{DEF_M_M_TRAPI}',
                        'x-maturity': 'development'
                    }
                ],
            },       # service
            True,    # True if expecting that resource_metadata is not None; False otherwise
            f"https://arax.ncats.io/beta/api/arax/v{DEF_M_M_TRAPI}"  # expected testable endpoint (only 'development' available)
        ),
        (
            {  # query 2. missing service 'title' - won't return any resource_metadata
                'info': {
                    # 'title': f'ARAX Translator Reasoner - TRAPI {CURRENT_DEFAULT_MAJOR_MINOR_PATCH_TRAPI}',
                    'x-translator': {
                        'infores': 'infores:arax',
                    },
                    'x-trapi': {
                        'test_data_location':
                            'https://raw.githubusercontent.com/TranslatorSRI/SRI_testing/' +
                            'main/tests/onehop/test_triples/ARA/ARAX/ARAX_Lite.json',
                    }
                },
                'servers': [
                    {
                        'description': f'ARAX TRAPI {DEF_M_M_TRAPI} endpoint - development',
                        'url': f'https://arax.ncats.io/beta/api/arax/v{DEF_M_M_TRAPI}',
                        'x-maturity': 'development'
                    }
                ],
            },      # service
            False,  # True if expecting that resource_metadata is not None; False otherwise
            ""      # expected 'url'
        ),
        (
            {  # query 3. missing 'infores' - won't return any resource_metadata
                'info': {
                    'title': f'ARAX Translator Reasoner - TRAPI {DEF_M_M_P_TRAPI}',
                    'x-translator': {
                        # 'infores': 'infores:arax',
                    },
                    'x-trapi': {
                        'test_data_location':
                            'https://raw.githubusercontent.com/TranslatorSRI/SRI_testing/' +
                            'main/tests/onehop/test_triples/ARA/ARAX/ARAX_Lite.json',
                    }
                },
                'servers': [
                    {
                        'description': f'ARAX TRAPI {DEF_M_M_TRAPI} endpoint - development',
                        'url': f'https://arax.ncats.io/beta/api/arax/v{DEF_M_M_TRAPI}',
                        'x-maturity': 'development'
                    }
                ],
            },      # service
            False,  # True if expecting that resource_metadata is not None; False otherwise
            ""      # expected 'url'
        ),
        (
            {  # query 4. missing 'servers' block - won't return any resource_metadata
                'info': {
                    'title': f'ARAX Translator Reasoner - TRAPI {DEF_M_M_P_TRAPI}',
                    'x-translator': {
                        'infores': 'infores:arax',
                    },
                    'x-trapi': {
                        'test_data_location':
                            'https://raw.githubusercontent.com/TranslatorSRI/SRI_testing/' +
                            'main/tests/onehop/test_triples/ARA/ARAX/ARAX_Lite.json',
                    }
                }
            },      # service
            False,  # True if expecting that resource_metadata is not None; False otherwise
            ""      # expected 'url'
        ),
        (
            {  # query 5. empty 'servers' block - won't return any resource_metadata
                'info': {
                    'title': f'ARAX Translator Reasoner - TRAPI {DEF_M_M_P_TRAPI}',
                    'x-translator': {
                        'infores': 'infores:arax',
                    },
                    'x-trapi': {
                        'test_data_location':
                            'https://raw.githubusercontent.com/TranslatorSRI/SRI_testing/' +
                            'main/tests/onehop/test_triples/ARA/ARAX/ARAX_Lite.json',
                    }
                },
                'servers': [],
            },      # service
            False,  # True if expecting that resource_metadata is not None; False otherwise
            ""      # expected 'url'
        ),
        (
            {  # query 6. missing 'test_data_location' (i.e. not testable!)
                'info': {
                    'title': f'ARAX Translator Reasoner - TRAPI {DEF_M_M_P_TRAPI}',
                    'x-translator': {
                        # 'infores': 'infores:arax',
                    },
                    'x-trapi': {
                        # 'test_data_location':
                        #     'https://raw.githubusercontent.com/TranslatorSRI/SRI_testing/' +
                        #     'main/tests/onehop/test_triples/ARA/ARAX/ARAX_Lite.json',
                    }
                },
                'servers': [
                    {
                        'description': f'ARAX TRAPI {DEF_M_M_TRAPI} endpoint - development',
                        'url': f'https://arax.ncats.io/beta/api/arax/v{DEF_M_M_TRAPI}',
                        'x-maturity': 'development'
                    }
                ],
            },      # service
            False,  # True if expecting that resource_metadata is not None; False otherwise
            ""      # expected 'url'
        ),
        (
            {   # query 7. testable, simple single testdata URL; 'production' endpoint prioritized
                'info': {
                    'title': f'ARAX Translator Reasoner - TRAPI {DEF_M_M_P_TRAPI}',
                    'x-translator': {
                        'infores': 'infores:arax',
                    },
                    'x-trapi': {
                        'test_data_location':
                            'https://raw.githubusercontent.com/TranslatorSRI/SRI_testing/' +
                            'main/tests/onehop/test_triples/ARA/ARAX/ARAX_Lite.json',
                    }
                },
                'servers': [
                    {
                        'description': f'ARAX TRAPI {DEF_M_M_TRAPI} endpoint - development',
                        'url': f'https://arax.ncats.io/beta/api/arax/v{DEF_M_M_TRAPI}',
                        'x-maturity': 'development'
                    },
                    {
                        'description': f'ARAX TRAPI {DEF_M_M_TRAPI} endpoint - testing',
                        'url': f'https://arax.test.transltr.io/api/arax/v{DEF_M_M_TRAPI}',
                        'x-maturity': 'testing'
                    },
                    {
                        'description': f'ARAX TRAPI {DEF_M_M_TRAPI} endpoint - production',
                        'url': f'https://arax.ncats.io/api/arax/v{DEF_M_M_TRAPI}',
                        'x-maturity': 'production'
                    },
                    {
                        'description': f'ARAX TRAPI {DEF_M_M_TRAPI} endpoint - staging',
                        'url': f'https://arax.ci.transltr.io/api/arax/v{DEF_M_M_TRAPI}',
                        'x-maturity': 'staging'
                    },

                ],
            },       # service
            True,    # True if expecting that resource_metadata is not None; False otherwise
            f"https://arax.ncats.io/api/arax/v{DEF_M_M_TRAPI}"  # expected 'url' is 'production'
        ),
        (
            {   # query 8. testable, simple single testdata URL; 'staging' endpoint has greatest precedence
                'info': {
                    'title': f'ARAX Translator Reasoner - TRAPI {DEF_M_M_P_TRAPI}',
                    'x-translator': {
                        'infores': 'infores:arax',
                    },
                    'x-trapi': {
                        'test_data_location':
                            'https://raw.githubusercontent.com/TranslatorSRI/SRI_testing/' +
                            'main/tests/onehop/test_triples/ARA/ARAX/ARAX_Lite.json',
                    }
                },
                'servers': [
                    {
                        'description': f'ARAX TRAPI {DEF_M_M_TRAPI} endpoint - development',
                        'url': f'https://arax.ncats.io/beta/api/arax/v{DEF_M_M_TRAPI}',
                        'x-maturity': 'development'
                    },
                    {
                        'description': f'ARAX TRAPI {DEF_M_M_TRAPI} endpoint - staging',
                        'url': f'https://arax.ci.transltr.io/api/arax/v{DEF_M_M_TRAPI}',
                        'x-maturity': 'staging'
                    }
                ],
            },       # service
            True,    # True if expecting that resource_metadata is not None; False otherwise
            f"https://arax.ci.transltr.io/api/arax/v{DEF_M_M_TRAPI}"  # expected 'url' is 'staging'
        ),
        (
            {   # query 9. testable, list of URLs, uses only first one; 'production' endpoint prioritized
                'info': {
                    'title': f'ARAX Translator Reasoner - TRAPI {DEF_M_M_P_TRAPI}',
                    'x-translator': {
                        'infores': 'infores:arax',
                    },
                    'x-trapi': {
                        'test_data_location': [
                            'https://raw.githubusercontent.com/TranslatorSRI/SRI_testing/' +
                            'main/tests/onehop/test_triples/ARA/Unit_Test_ARA/Test_ARA.json',
                            'https://raw.githubusercontent.com/TranslatorSRI/SRI_testing/' +
                            'main/tests/onehop/test_triples/ARA/ARAX/ARAX_Lite.json'
                        ]
                    }
                },
                'servers': [
                    {
                        'description': f'ARAX TRAPI {DEF_M_M_TRAPI} endpoint - development',
                        'url': f'https://arax.ncats.io/beta/api/arax/v{DEF_M_M_TRAPI}',
                        'x-maturity': 'development'
                    },
                    {
                        'description': f'ARAX TRAPI {DEF_M_M_TRAPI} endpoint - testing',
                        'url': f'https://arax.test.transltr.io/api/arax/v{DEF_M_M_TRAPI}',
                        'x-maturity': 'testing'
                    },
                    {
                        'description': f'ARAX TRAPI {DEF_M_M_TRAPI} endpoint - production',
                        'url': f'https://arax.ncats.io/api/arax/v{DEF_M_M_TRAPI}',
                        'x-maturity': 'production'
                    },
                    {
                        'description': f'ARAX TRAPI {DEF_M_M_TRAPI} endpoint - staging',
                        'url': f'https://arax.ci.transltr.io/api/arax/v{DEF_M_M_TRAPI}',
                        'x-maturity': 'staging'
                    },

                ],
            },       # service
            True,    # True if expecting that resource_metadata is not None; False otherwise
            f"https://arax.ncats.io/api/arax/v{DEF_M_M_TRAPI}"  # expected 'url' is 'production' with unclassified list of data urls
        ),
        (
            {   # query 10. testable, x-maturity dictionary with default; 'production' endpoint prioritized
                'info': {
                    'title': f'ARAX Translator Reasoner - TRAPI {DEF_M_M_P_TRAPI}',
                    'x-translator': {
                        'infores': 'infores:arax',
                    },
                    'x-trapi': {
                        'test_data_location': {
                            "default": {
                                'url': 'https://raw.githubusercontent.com/TranslatorSRI/SRI_testing/' +
                                       'main/tests/onehop/test_triples/ARA/Unit_Test_ARA/Test_ARA.json'
                            }
                        }
                    }
                },
                'servers': [
                    {
                        'description': f'ARAX TRAPI {DEF_M_M_TRAPI} endpoint - development',
                        'url': f'https://arax.ncats.io/beta/api/arax/v{DEF_M_M_TRAPI}',
                        'x-maturity': 'development'
                    },
                    {
                        'description': f'ARAX TRAPI {DEF_M_M_TRAPI} endpoint - testing',
                        'url': f'https://arax.test.transltr.io/api/arax/v{DEF_M_M_TRAPI}',
                        'x-maturity': 'testing'
                    },
                    {
                        'description': f'ARAX TRAPI {DEF_M_M_TRAPI} endpoint - production',
                        'url': f'https://arax.ncats.io/api/arax/v{DEF_M_M_TRAPI}',
                        'x-maturity': 'production'
                    },
                    {
                        'description': f'ARAX TRAPI {DEF_M_M_TRAPI} endpoint - staging',
                        'url': f'https://arax.ci.transltr.io/api/arax/v{DEF_M_M_TRAPI}',
                        'x-maturity': 'staging'
                    },

                ],
            },       # service
            True,    # True if expecting that resource_metadata is not None; False otherwise
            f"https://arax.ncats.io/api/arax/v{DEF_M_M_TRAPI}"  # expected 'url' is the 'production' since it can use 'default' data
        ),
        (
            {   # query 11. testable, x-maturity dictionary with 'testing' x-maturity
                #           but without default; 'testing' endpoint prioritized
                'info': {
                    'title': f'ARAX Translator Reasoner - TRAPI {DEF_M_M_P_TRAPI}',
                    'x-translator': {
                        'infores': 'infores:arax',
                    },
                    'x-trapi': {
                        'test_data_location': {
                            "testing": {
                                'url': 'https://raw.githubusercontent.com/TranslatorSRI/SRI_testing/' +
                                       'main/tests/onehop/test_triples/ARA/ARAX/ARAX_Lite.json'
                            }
                        }
                    }
                },
                'servers': [
                    {
                        'description': f'ARAX TRAPI {DEF_M_M_TRAPI} endpoint - development',
                        'url': f'https://arax.ncats.io/beta/api/arax/v{DEF_M_M_TRAPI}',
                        'x-maturity': 'development'
                    },
                    {
                        'description': f'ARAX TRAPI {DEF_M_M_TRAPI} endpoint - testing',
                        'url': f'https://arax.test.transltr.io/api/arax/v{DEF_M_M_TRAPI}',
                        'x-maturity': 'testing'
                    },
                    {
                        'description': f'ARAX TRAPI {DEF_M_M_TRAPI} endpoint - production',
                        'url': f'https://arax.ncats.io/api/arax/v{DEF_M_M_TRAPI}',
                        'x-maturity': 'production'
                    },
                    {
                        'description': f'ARAX TRAPI {DEF_M_M_TRAPI} endpoint - staging',
                        'url': f'https://arax.ci.transltr.io/api/arax/v{DEF_M_M_TRAPI}',
                        'x-maturity': 'staging'
                    },

                ],
            },       # service
            True,    # True if expecting that resource_metadata is not None; False otherwise
            f"https://arax.test.transltr.io/api/arax/v{DEF_M_M_TRAPI}"  # expected 'url' is the 'testing' endpoint
        ),
        (
            {   # query 12. testable, x-maturity dictionary with 'testing' x-maturity but without default;
                # but since 'testing' servers endpoint is not specified, cannot test... return None
                'info': {
                    'title': f'ARAX Translator Reasoner - TRAPI {DEF_M_M_P_TRAPI}',
                    'x-translator': {
                        'infores': 'infores:arax',
                    },
                    'x-trapi': {
                        'test_data_location': {
                            "testing": {
                                'url': 'https://raw.githubusercontent.com/TranslatorSRI/SRI_testing/' +
                                       'main/tests/onehop/test_triples/ARA/ARAX/ARAX_Lite.json'
                            }
                        }
                    }
                },
                'servers': [
                    {
                        'description': f'ARAX TRAPI {DEF_M_M_TRAPI} endpoint - development',
                        'url': f'https://arax.ncats.io/beta/api/arax/v{DEF_M_M_TRAPI}',
                        'x-maturity': 'development'
                    },
                    {
                        'description': f'ARAX TRAPI {DEF_M_M_TRAPI} endpoint - production',
                        'url': f'https://arax.ncats.io/api/arax/v{DEF_M_M_TRAPI}',
                        'x-maturity': 'production'
                    },
                    {
                        'description': f'ARAX TRAPI {DEF_M_M_TRAPI} endpoint - staging',
                        'url': f'https://arax.ci.transltr.io/api/arax/v{DEF_M_M_TRAPI}',
                        'x-maturity': 'staging'
                    },

                ],
            },      # service
            False,  # True if expecting that resource_metadata is not None; False otherwise
            ""      # expected 'url'
        )
    ]
)
def test_validate_testable_resource(query: Tuple):
    resource_metadata: Optional[Dict[str, Union[str, List]]] = \
        validate_testable_resource(1, query[0], "ARA")
    if query[1]:
        assert 'url' in resource_metadata
        assert query[2] in resource_metadata['url']
    else:
        assert not resource_metadata


# validate_testable_resource(index, service, component) -> Optional[Dict[str, Union[str, List, Dict]]]
@pytest.mark.parametrize(
    "query",
    [
        # query[0] == service dictionary
        # query[1] ==  target infores if expecting that result is not None; None otherwise
        # query[2] ==  expected List of testable 'x-maturities' (ignored if None result expected)

        (  # query 0 - 'empty' service dictionary
            dict(),  # service
            None,    # True if expecting that resource_metadata is not None; False otherwise
            [""]     # expected 'x-maturities'
        ),
        (  # query 1 - minimally 'complete' service dictionary implies that the resource is amenable to testing
            {
                'info': {
                    'title': f'ARAX Translator Reasoner - TRAPI {DEF_M_M_P_TRAPI}',
                    'x-translator': {
                        'infores': 'infores:arax',
                    },
                    'x-trapi': {
                        'test_data_location':
                            'https://raw.githubusercontent.com/TranslatorSRI/SRI_testing/' +
                            'main/tests/onehop/test_triples/ARA/ARAX/ARAX_Lite.json',
                    }
                },
                'servers': [
                    {
                        'description': f'ARAX TRAPI {DEF_M_M_TRAPI} endpoint - development',
                        'url': f'https://arax.ncats.io/beta/api/arax/v{DEF_M_M_TRAPI}',
                        'x-maturity': 'development'
                    }
                ],
            },  # service
            "arax",
            ["development"]  # expected testable endpoint (only 'development' available)
        ),
        (
            {  # query 2. missing 'infores' - won't return any resource_metadata
                'info': {
                    'title': f'ARAX Translator Reasoner - TRAPI {DEF_M_M_P_TRAPI}',
                    'x-translator': {
                        # 'infores': 'infores:arax',
                    },
                    'x-trapi': {
                        'test_data_location':
                            'https://raw.githubusercontent.com/TranslatorSRI/SRI_testing/' +
                            'main/tests/onehop/test_triples/ARA/ARAX/ARAX_Lite.json',
                    }
                },
                'servers': [
                    {
                        'description': f'ARAX TRAPI {DEF_M_M_TRAPI} endpoint - development',
                        'url': f'https://arax.ncats.io/beta/api/arax/v{DEF_M_M_TRAPI}',
                        'x-maturity': 'development'
                    }
                ],
            },
            None,
            [""]
        ),
        (
            {  # query 3. missing 'servers' block - won't return any resource_metadata
                'info': {
                    'title': f'ARAX Translator Reasoner - TRAPI {DEF_M_M_P_TRAPI}',
                    'x-translator': {
                        'infores': 'infores:arax',
                    },
                    'x-trapi': {
                        'test_data_location':
                            'https://raw.githubusercontent.com/TranslatorSRI/SRI_testing/' +
                            'main/tests/onehop/test_triples/ARA/ARAX/ARAX_Lite.json',
                    }
                }
            },
            None,
            [""]
        ),
        (
            {  # query 4. empty 'servers' block - won't return any resource_metadata
                'info': {
                    'title': f'ARAX Translator Reasoner - TRAPI {DEF_M_M_P_TRAPI}',
                    'x-translator': {
                        'infores': 'infores:arax',
                    },
                    'x-trapi': {
                        'test_data_location':
                            'https://raw.githubusercontent.com/TranslatorSRI/SRI_testing/' +
                            'main/tests/onehop/test_triples/ARA/ARAX/ARAX_Lite.json',
                    }
                },
                'servers': [],
            },
            None,
            [""]
        ),
        (
            {  # query 5. missing 'test_data_location' (i.e. not testable!)
                'info': {
                    'title': f'ARAX Translator Reasoner - TRAPI {DEF_M_M_P_TRAPI}',
                    'x-translator': {
                        # 'infores': 'infores:arax',
                    },
                    'x-trapi': {
                        # 'test_data_location':
                        #     'https://raw.githubusercontent.com/TranslatorSRI/SRI_testing/' +
                        #     'main/tests/onehop/test_triples/ARA/ARAX/ARAX_Lite.json',
                    }
                },
                'servers': [
                    {
                        'description': f'ARAX TRAPI {DEF_M_M_TRAPI} endpoint - development',
                        'url': f'https://arax.ncats.io/beta/api/arax/v{DEF_M_M_TRAPI}',
                        'x-maturity': 'development'
                    }
                ],
            },
            None,
            [""]
        ),
        (
            {  # query 6. testable, simple single testdata URL; equivalent to all x-maturity environments testable
                'info': {
                    'title': f'ARAX Translator Reasoner - TRAPI {DEF_M_M_P_TRAPI}',
                    'x-translator': {
                        'infores': 'infores:arax',
                    },
                    'x-trapi': {
                        'test_data_location':
                            'https://raw.githubusercontent.com/TranslatorSRI/SRI_testing/' +
                            'main/tests/onehop/test_triples/ARA/ARAX/ARAX_Lite.json',
                    }
                },
                'servers': [
                    {
                        'description': f'ARAX TRAPI {DEF_M_M_TRAPI} endpoint - development',
                        'url': f'https://arax.ncats.io/beta/api/arax/v{DEF_M_M_TRAPI}',
                        'x-maturity': 'development'
                    },
                    {
                        'description': f'ARAX TRAPI {DEF_M_M_TRAPI} endpoint - testing',
                        'url': f'https://arax.test.transltr.io/api/arax/v{DEF_M_M_TRAPI}',
                        'x-maturity': 'testing'
                    },
                    {
                        'description': f'ARAX TRAPI {DEF_M_M_TRAPI} endpoint - production',
                        'url': f'https://arax.ncats.io/api/arax/v{DEF_M_M_TRAPI}',
                        'x-maturity': 'production'
                    },
                    {
                        'description': f'ARAX TRAPI {DEF_M_M_TRAPI} endpoint - staging',
                        'url': f'https://arax.ci.transltr.io/api/arax/v{DEF_M_M_TRAPI}',
                        'x-maturity': 'staging'
                    },

                ],
            },
            "arax",
            ["production", "staging", "testing", "development"]
        ),
        (
            {  # query 7. testable, simple single testdata URL; servers only have 'staging' and 'development'
                'info': {
                    'title': f'ARAX Translator Reasoner - TRAPI {DEF_M_M_P_TRAPI}',
                    'x-translator': {
                        'infores': 'infores:arax',
                    },
                    'x-trapi': {
                        'test_data_location':
                            'https://raw.githubusercontent.com/TranslatorSRI/SRI_testing/' +
                            'main/tests/onehop/test_triples/ARA/ARAX/ARAX_Lite.json',
                    }
                },
                'servers': [
                    {
                        'description': f'ARAX TRAPI {DEF_M_M_TRAPI} endpoint - development',
                        'url': f'https://arax.ncats.io/beta/api/arax/v{DEF_M_M_TRAPI}',
                        'x-maturity': 'development'
                    },
                    {
                        'description': f'ARAX TRAPI {DEF_M_M_TRAPI} endpoint - staging',
                        'url': f'https://arax.ci.transltr.io/api/arax/v{DEF_M_M_TRAPI}',
                        'x-maturity': 'staging'
                    }
                ],
            },
            "arax",
            ["staging", "development"]
        ),
        (
            {  # query 8. testable, list of URLs; equivalent to all x-maturity environments testable
                'info': {
                    'title': f'ARAX Translator Reasoner - TRAPI {DEF_M_M_P_TRAPI}',
                    'x-translator': {
                        'infores': 'infores:arax',
                    },
                    'x-trapi': {
                        'test_data_location': [
                            'https://raw.githubusercontent.com/TranslatorSRI/SRI_testing/' +
                            'main/tests/onehop/test_triples/ARA/Unit_Test_ARA/Test_ARA.json',
                            'https://raw.githubusercontent.com/TranslatorSRI/SRI_testing/' +
                            'main/tests/onehop/test_triples/ARA/ARAX/ARAX_Lite.json'
                        ]
                    }
                },
                'servers': [
                    {
                        'description': f'ARAX TRAPI {DEF_M_M_TRAPI} endpoint - development',
                        'url': f'https://arax.ncats.io/beta/api/arax/v{DEF_M_M_TRAPI}',
                        'x-maturity': 'development'
                    },
                    {
                        'description': f'ARAX TRAPI {DEF_M_M_TRAPI} endpoint - testing',
                        'url': 'https://arax.test.transltr.io/api/arax/v{CURRENT_DEFAULT_MAJOR_MINOR_TRAPI}',
                        'x-maturity': 'testing'
                    },
                    {
                        'description': f'ARAX TRAPI {DEF_M_M_TRAPI} endpoint - production',
                        'url': f'https://arax.ncats.io/api/arax/v{DEF_M_M_TRAPI}',
                        'x-maturity': 'production'
                    },
                    {
                        'description': f'ARAX TRAPI {DEF_M_M_TRAPI} endpoint - staging',
                        'url': f'https://arax.ci.transltr.io/api/arax/v{DEF_M_M_TRAPI}',
                        'x-maturity': 'staging'
                    },

                ],
            },
            "arax",
            ["production", "staging", "testing", "development"]
        ),
        (
            {  # query 9. testable, x-maturity dictionary with default; all environments are testable
                'info': {
                    'title': f'ARAX Translator Reasoner - TRAPI {DEF_M_M_P_TRAPI}',
                    'x-translator': {
                        'infores': 'infores:arax',
                    },
                    'x-trapi': {
                        'test_data_location': {
                            "default": {
                                'url': 'https://raw.githubusercontent.com/TranslatorSRI/SRI_testing/' +
                                       'main/tests/onehop/test_triples/ARA/Unit_Test_ARA/Test_ARA.json'
                            }
                        }
                    }
                },
                'servers': [
                    {
                        'description': f'ARAX TRAPI {DEF_M_M_TRAPI} endpoint - development',
                        'url': f'https://arax.ncats.io/beta/api/arax/v{DEF_M_M_TRAPI}',
                        'x-maturity': 'development'
                    },
                    {
                        'description': f'ARAX TRAPI {DEF_M_M_TRAPI} endpoint - testing',
                        'url': f'https://arax.test.transltr.io/api/arax/v{DEF_M_M_TRAPI}',
                        'x-maturity': 'testing'
                    },
                    {
                        'description': f'ARAX TRAPI {DEF_M_M_TRAPI} endpoint - production',
                        'url': f'https://arax.ncats.io/api/arax/v{DEF_M_M_TRAPI}',
                        'x-maturity': 'production'
                    },
                    {
                        'description': f'ARAX TRAPI {DEF_M_M_TRAPI} endpoint - staging',
                        'url': f'https://arax.ci.transltr.io/api/arax/v{DEF_M_M_TRAPI}',
                        'x-maturity': 'staging'
                    },
                ],
            },  # service
            "arax",
            ["production", "staging", "testing", "development"]
        ),
        (
            {  # query 10. testable, x-maturity dictionary with 'testing' x-maturity
                #           but without 'default'; 'testing' endpoint only is reported testable
                'info': {
                    'title': f'ARAX Translator Reasoner - TRAPI {DEF_M_M_P_TRAPI}',
                    'x-translator': {
                        'infores': 'infores:arax',
                    },
                    'x-trapi': {
                        'test_data_location': {
                            "testing": {
                                'url': 'https://raw.githubusercontent.com/TranslatorSRI/SRI_testing/' +
                                       'main/tests/onehop/test_triples/ARA/ARAX/ARAX_Lite.json'
                            }
                        }
                    }
                },
                'servers': [
                    {
                        'description': f'ARAX TRAPI {DEF_M_M_TRAPI} endpoint - development',
                        'url': f'https://arax.ncats.io/beta/api/arax/v{DEF_M_M_TRAPI}',
                        'x-maturity': 'development'
                    },
                    {
                        'description': f'ARAX TRAPI {DEF_M_M_TRAPI} endpoint - testing',
                        'url': f'https://arax.test.transltr.io/api/arax/v{DEF_M_M_TRAPI}',
                        'x-maturity': 'testing'
                    },
                    {
                        'description': f'ARAX TRAPI {DEF_M_M_TRAPI} endpoint - production',
                        'url': f'https://arax.ncats.io/api/arax/v{DEF_M_M_TRAPI}',
                        'x-maturity': 'production'
                    },
                    {
                        'description': f'ARAX TRAPI {DEF_M_M_TRAPI} endpoint - staging',
                        'url': f'https://arax.ci.transltr.io/api/arax/v{DEF_M_M_TRAPI}',
                        'x-maturity': 'staging'
                    },

                ],
            },
            "arax",
            ["testing"]
        ),
        (
            {   # query 11. test data dictionary specified with 'testing' x-maturity but without default;
                # but since a 'testing' servers endpoint is not specified, cannot test... return None
                'info': {
                    'title': f'ARAX Translator Reasoner - TRAPI {DEF_M_M_P_TRAPI}',
                    'x-translator': {
                        'infores': 'infores:arax',
                    },
                    'x-trapi': {
                        'test_data_location': {
                            "testing": {
                                'url': 'https://raw.githubusercontent.com/TranslatorSRI/SRI_testing/' +
                                       'main/tests/onehop/test_triples/ARA/ARAX/ARAX_Lite.json'
                            }
                        }
                    }
                },
                'servers': [
                    {
                        'description': f'ARAX TRAPI {DEF_M_M_TRAPI} endpoint - development',
                        'url': f'https://arax.ncats.io/beta/api/arax/v{DEF_M_M_TRAPI}',
                        'x-maturity': 'development'
                    },
                    {
                        'description': f'ARAX TRAPI {DEF_M_M_TRAPI} endpoint - production',
                        'url': f'https://arax.ncats.io/api/arax/v{DEF_M_M_TRAPI}',
                        'x-maturity': 'production'
                    },
                    {
                        'description': f'ARAX TRAPI {DEF_M_M_TRAPI} endpoint - staging',
                        'url': f'https://arax.ci.transltr.io/api/arax/v{DEF_M_M_TRAPI}',
                        'x-maturity': 'staging'
                    },

                ],
            },
            None,
            [""]
        )
    ]
)
def test_get_testable_resource(query: Tuple):
    resource: Optional[Tuple[str, List[str]]] = \
        get_testable_resource(1, query[0])
    if query[1]:
        assert resource[0] == query[1]
        assert all([x_maturity in query[2] for x_maturity in resource[1]])
    else:
        assert resource is None


def test_get_testable_resource_ids_from_registry():

    registry_data: Dict = get_the_registry_data()

    resources: Tuple[Dict[str, List[str]], Dict[str, List[str]]] = \
        get_testable_resources_from_registry(registry_data)

    assert resources

    assert len(resources[0]) > 0, \
        "No 'KP' services found with a 'test_data_location' value in the Translator SmartAPI Registry?"

    assert len(resources[1]) > 0, \
        "No 'ARA' services found with a 'test_data_location' value in the Translator SmartAPI Registry?"

    # 'molepro' and 'arax' are in both the MOCK and the
    # regular registry so these assertions should pass
    assert "molepro" in resources[0]
    assert "testing" in resources[0]["molepro"]
    assert "staging" in resources[0]["molepro"]
    assert "arax" in resources[1]
    assert "testing" in resources[1]["arax"]
    assert "production" in resources[1]["arax"]


def test_get_translator_kp_test_data_metadata():
    registry_data: Dict = get_the_registry_data()
    service_metadata = extract_component_test_metadata_from_registry(registry_data, "KP")
    assert len(service_metadata) > 0, \
        "No 'KP' services found with a 'test_data_location' value in the Translator SmartAPI Registry?"


def test_get_one_specific_target_kp():
    registry_data: Dict = get_the_registry_data()
    # we filter on the 'molepro' since it is used both in the mock and real registry?
    service_metadata = extract_component_test_metadata_from_registry(registry_data, "KP", source="molepro")
    assert len(service_metadata) == 1, "We're expecting at least one but not more than one source KP here!"
    for service in service_metadata.values():
        assert service["infores"] == "molepro"
<<<<<<< HEAD
        assert "https://translator.broadinstitute.org/molepro/trapi/v1.4" in service["url"]


def test_get_specific_subset_of_target_kps():
    registry_data: Dict = get_the_registry_data()
    service_metadata = \
        extract_component_test_metadata_from_registry(
            registry_data, "KP",
            source="automat-*",
            x_maturity="development"
        )
    assert len(service_metadata) >= 1, "We're expecting at least one source KP here!"
    for service in service_metadata.values():
        print(service["infores"], file=stderr)
        assert service["x_maturity"] == "development"
        assert service["infores"].startswith("automat-")
        assert service["url"].startswith("https://automat.renci.org/")
=======
        assert f"{TEST_KP_BASEURL}{DEF_M_M_TRAPI}" in service["url"]
>>>>>>> 4ac960ba


def test_get_translator_ara_test_data_metadata():
    registry_data: Dict = get_the_registry_data()
    service_metadata = extract_component_test_metadata_from_registry(registry_data=registry_data, component_type="ARA")
    assert len(service_metadata) > 0, \
        "No 'ARA' services found with a 'test_data_location' value in the Translator SmartAPI Registry?"


def test_get_one_specific_target_ara():
    registry_data: Dict = get_the_registry_data()
    # we filter on the 'arax' since it is used both in the mock and real registry?
    service_metadata = extract_component_test_metadata_from_registry(registry_data, "ARA", source="arax")
    assert len(service_metadata) == 1, "We're expecting at least one but not more than one source ARA here!"
    for service in service_metadata.values():
        assert service["infores"] == "arax"
        # the 'url' setting should be a list that includes urls from
        # the default 'production' x-maturity servers list
        assert f"https://arax.transltr.io/api/arax/v{DEF_M_M_TRAPI}" in service["url"]
        assert service["x_maturity"] == "production"


def test_get_one_specific_target_x_maturity_in_a_target_ara():
    registry_data: Dict = get_the_registry_data()
    # we filter on the 'arax' since it is used both in the mock and real registry?
    service_metadata = extract_component_test_metadata_from_registry(
        registry_data, "ARA", source="arax", x_maturity="testing"
    )
    assert len(service_metadata) == 1, "We're expecting at least one but not more than one source ARA here!"
    for service in service_metadata.values():
        assert service["infores"] == "arax"
        assert service["x_maturity"] == "testing"
        # the 'url' setting should be a list that includes urls from
        # the explicitly requested 'testing' x-maturity servers list
        assert f"https://arax.test.transltr.io/api/arax/v{DEF_M_M_TRAPI}" in service["url"]<|MERGE_RESOLUTION|>--- conflicted
+++ resolved
@@ -128,20 +128,12 @@
 
         # This particular endpoint is valid and online as of 15 May 2023
         # but may need to be revised in the future, as Translator resources evolve?
-<<<<<<< HEAD
-        ("https://automat.renci.org/sri-reference-kg/1.3", False)
-    ]
-)
-def test_live_trapi_endpoint(url: str, outcome: bool):
-    assert (live_trapi_endpoint(url) is None) is outcome
-=======
         (f"{TEST_KP_BASEURL}{DEF_M_M_TRAPI}", True)
     ]
 )
 def test_live_trapi_endpoint(url: str, outcome: bool):
     data: Optional[Dict] = live_trapi_endpoint(url)
     assert (data is not None) is outcome
->>>>>>> 4ac960ba
 
 
 # def select_endpoint(
@@ -1670,8 +1662,7 @@
     assert len(service_metadata) == 1, "We're expecting at least one but not more than one source KP here!"
     for service in service_metadata.values():
         assert service["infores"] == "molepro"
-<<<<<<< HEAD
-        assert "https://translator.broadinstitute.org/molepro/trapi/v1.4" in service["url"]
+        assert f"{TEST_KP_BASEURL}{DEF_M_M_TRAPI}" in service["url"]
 
 
 def test_get_specific_subset_of_target_kps():
@@ -1688,9 +1679,6 @@
         assert service["x_maturity"] == "development"
         assert service["infores"].startswith("automat-")
         assert service["url"].startswith("https://automat.renci.org/")
-=======
-        assert f"{TEST_KP_BASEURL}{DEF_M_M_TRAPI}" in service["url"]
->>>>>>> 4ac960ba
 
 
 def test_get_translator_ara_test_data_metadata():
