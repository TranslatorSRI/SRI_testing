--- conflicted
+++ resolved
@@ -25,37 +25,6 @@
 MOCK_TRANSLATOR_SMARTAPI_REGISTRY_METADATA = {
     "total": 1,  # 3,
     "hits": [
-<<<<<<< HEAD
-        {
-            "info": {
-                "title": "SRI Reference Knowledge Graph API (trapi v-1.3.0)",
-                "version": "1.3.0-1",
-                "x-translator": {
-                    "component": "KP",
-                    "infores": "infores:sri-reference-kg",
-                    "team": ["SRI"],
-                    "biolink-version": "2.4.7"
-                },
-                "x-trapi": {
-                    "version": "1.3.0",
-                    "test_data_location": {
-                        "testing": {
-                            "url": "https://raw.githubusercontent.com/monarch-initiative/" +
-                                   "monarch-plater-docker/main/test_data/sri_reference_kg_test_data.json"
-                        }
-                    }
-                }
-            },
-            "servers": [
-                {
-                    "description": "Default server",
-                    "url": "https://automat.renci.org/sri-reference-kg/1.3",
-                    "x-location": "ITRB",
-                    "x-maturity": "testing"
-                 }
-            ]
-        },
-=======
         # SRI-reference-kd also not used for MOCK testing at this time
         # {
         #     "info": {
@@ -86,7 +55,6 @@
         #          }
         #     ]
         # },
->>>>>>> aaa62a10
         #
         # MolePro used as a part of MOCK Registry
         #
@@ -143,67 +111,6 @@
                 }
             ],
         },
-<<<<<<< HEAD
-        #
-        # ARAX Endpoint as test ARA
-        #
-        {
-            'info': {
-                'contact': {
-                    'email': 'edeutsch@systemsbiology.org'
-                },
-                'description': 'TRAPI 1.3 endpoint for the NCATS Biomedical Translator Reasoner called ARAX',
-                'license': {
-                     'name': 'Apache 2.0',
-                     'url': 'http://www.apache.org/licenses/LICENSE-2.0.html'
-                },
-                'termsOfService': 'https://github.com/RTXteam/RTX/blob/master/LICENSE',
-                'title': 'ARAX Translator Reasoner - TRAPI 1.3.0',
-                'version': '1.3.0',
-                'x-translator': {
-                    'biolink-version': '2.2.11',
-                    'component': 'ARA',
-                    'infores': 'infores:arax',
-                    'team': ['Expander Agent']
-                },
-                'x-trapi': {
-                    # We substitute a pared down version of the ARAX ARA test_data_location JSON here in this repo
-                    # 'test_data_location': 'https://raw.githubusercontent.com/RTXteam/RTX/' +
-                    #                       'master/code/ARAX/Documentation/arax_kps.json',
-                    'test_data_location': {
-                        'testing': {
-                            'url': 'https://raw.githubusercontent.com/TranslatorSRI/SRI_testing/' +
-                                   'main/tests/onehop/test_triples/ARA/ARAX/ARAX_Lite.json'
-                        },
-                        'production': {
-                            'url': 'https://raw.githubusercontent.com/TranslatorSRI/SRI_testing/' +
-                                   'main/tests/onehop/test_triples/ARA/ARAX/ARAX_Lite.json'
-                        }
-                    },
-                    'version': '1.3.0'
-                }
-            },
-            'servers': [
-                {
-                    'description': 'ARAX TRAPI 1.3 endpoint - production',
-                    'url': 'https://arax.ncats.io/api/arax/v1.3',
-                    'x-maturity': 'production'
-                }, {
-                    'description': 'ARAX TRAPI 1.3 endpoint - testing',
-                    'url': 'https://arax.test.transltr.io/api/arax/v1.3',
-                    'x-maturity': 'testing'
-                }, {
-                    'description': 'ARAX TRAPI 1.3 endpoint - staging',
-                    'url': 'https://arax.ci.transltr.io/api/arax/v1.3',
-                    'x-maturity': 'staging'
-                }, {
-                    'description': 'ARAX TRAPI 1.3 endpoint - development',
-                    'url': 'https://arax.ncats.io/beta/api/arax/v1.3',
-                    'x-maturity': 'development'
-                }
-            ],
-        }
-=======
         # Not using ARAX endpoint for now, to allow for quicker MOCK testing
         # #
         # # ARAX Endpoint as test ARA
@@ -264,6 +171,5 @@
         #         }
         #     ],
         # }
->>>>>>> aaa62a10
     ]
 }