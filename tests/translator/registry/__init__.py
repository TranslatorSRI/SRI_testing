--- conflicted
+++ resolved
@@ -139,19 +139,11 @@
                     'test_data_location': {
                         'testing': {
                             'url': 'https://raw.githubusercontent.com/TranslatorSRI/SRI_testing/' +
-<<<<<<< HEAD
-                                   'main/tests/translator/registry/ARAX/ARAX_Lite.json'
-                        },
-                        'production': {
-                            'url': 'https://raw.githubusercontent.com/TranslatorSRI/SRI_testing/' +
-                                   'main/tests/translator/registry/ARAX/ARAX_Lite.json'
-=======
                                    'main/tests/translator/registry/ARAX_Lite.json'
                         },
                         'production': {
                             'url': 'https://raw.githubusercontent.com/TranslatorSRI/SRI_testing/' +
                                    'main/tests/translator/registry/ARAX_Lite.json'
->>>>>>> b325aac4
                         }
                     },
                     'version': '1.3.0'
