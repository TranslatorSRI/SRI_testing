import json

from os.path import sep
from datetime import datetime
from typing import Dict, Optional

from tests.onehop import get_test_results_dir
from translator.sri.testing.report_db import FileReportDatabase, TestReport
from . import (
    DEBUG,
    SAMPLE_DOCUMENT_KEY,
    SAMPLE_TEST_RESOURCE,
    SAMPLE_DOCUMENT_TYPE,
    SAMPLE_DOCUMENT,
    report_filter_test
)

TEST_DATABASE = "file-report-unit-test-database"


def test_create_file_report_database():

    frd = FileReportDatabase(db_name=TEST_DATABASE)

    assert TEST_DATABASE in frd.list_databases()

    assert any(['time_created' in doc for doc in frd.get_report_logs()])

    assert FileReportDatabase.LOG_NAME not in frd.get_available_reports()

    if not DEBUG:
        frd.drop_database()


def test_delete_file_report_db_database():
    # same as the previous test but ignoring DEBUG TO enforce the database deletion
    frd = FileReportDatabase(db_name=TEST_DATABASE)

    assert TEST_DATABASE in frd.list_databases()

    frd.drop_database()

    assert "test-database" not in frd.list_databases()


<<<<<<< HEAD
SAMPLE_DOCUMENT_KEY: str = "test_run_summary"
SAMPLE_TEST_RESOURCE: str = "test_resource"
SAMPLE_DOCUMENT: Dict = {}


=======
>>>>>>> bc80bb41
def sample_file_document_creation_and_insertion(
        frd: FileReportDatabase,
        identifier: str,
        is_big: bool = False
) -> TestReport:

    test_report: TestReport = frd.get_test_report(identifier=identifier)
    assert test_report.get_identifier() == identifier
    assert test_report.get_root_path() == f"{get_test_results_dir(frd.get_db_name())}{sep}{identifier}"

    # A test report is not yet available until something is saved
    assert identifier not in frd.get_available_reports()

    test_report.save_json_document(
        document_type=SAMPLE_DOCUMENT_TYPE,
        document=SAMPLE_DOCUMENT,
        document_key=SAMPLE_DOCUMENT_KEY,
        index=[SAMPLE_TEST_RESOURCE],
        is_big=is_big
    )
    assert identifier in frd.get_available_reports()
    # assert identifier in frd.get_available_reports(owner=SAMPLE_TEST_RESOURCE)

    return test_report


def _test_id(seq: int) -> str:
    return f"{datetime.now().strftime('%Y-%b-%d_%Hhr%M')}.{str(seq)}"


def test_create_test_report_then_save_and_retrieve_document():

    frd = FileReportDatabase(db_name=TEST_DATABASE)

    test_id = _test_id(1)

    test_report: TestReport = sample_file_document_creation_and_insertion(frd, test_id)

    document: Optional[Dict] = test_report.retrieve_document(
        document_type="test document", document_key=SAMPLE_DOCUMENT_KEY
    )
    assert document
    assert document["document_key"] == SAMPLE_DOCUMENT_KEY

    if not DEBUG:
        test_report.delete()
        assert test_id not in frd.get_available_reports()

        frd.drop_database()


def test_db_level_test_report_deletion():

    frd = FileReportDatabase(db_name=TEST_DATABASE)

    test_id = _test_id(2)

    test_report: TestReport = sample_file_document_creation_and_insertion(frd, test_id)

    frd.delete_test_report(test_report)
    assert test_id not in frd.get_available_reports()

    if not DEBUG:
        frd.drop_database()


def test_create_test_report_then_save_and_retrieve_a_big_document():

    frd = FileReportDatabase(db_name=TEST_DATABASE)

    test_id = _test_id(3)

    test_report: TestReport = sample_file_document_creation_and_insertion(frd, test_id, is_big=True)

    text_file: str = ""
    for line in test_report.stream_document(document_type="test document", document_key=SAMPLE_DOCUMENT_KEY):
        text_file += line

    assert text_file

    # Should be a JSON document
    document = json.loads(text_file)

    assert document["document_key"] == SAMPLE_DOCUMENT_KEY

    if not DEBUG:
        test_report.delete()
        assert test_id not in frd.get_available_reports()

        frd.drop_database()


def test_file_report_process_logger():

    frd = FileReportDatabase(db_name=TEST_DATABASE)

    test_id = _test_id(4)
    test_report: TestReport = frd.get_test_report(identifier=test_id)

    test_report.open_logger()
    test_report.write_logger("Hello World!")
    test_report.close_logger()

    # logs: List[Dict] = frd.get_report_logs()
    # assert logs
    # assert any(['time_created' in doc for doc in frd.get_report_logs()])


def test_get_available_reports_filter():
    frd = FileReportDatabase(db_name=TEST_DATABASE)

    test_run_id = _test_id(5)
    test_report: TestReport = sample_file_document_creation_and_insertion(frd, test_run_id)

    report_filter_test(frd, test_report, test_run_id)<|MERGE_RESOLUTION|>--- conflicted
+++ resolved
@@ -43,14 +43,6 @@
     assert "test-database" not in frd.list_databases()
 
 
-<<<<<<< HEAD
-SAMPLE_DOCUMENT_KEY: str = "test_run_summary"
-SAMPLE_TEST_RESOURCE: str = "test_resource"
-SAMPLE_DOCUMENT: Dict = {}
-
-
-=======
->>>>>>> bc80bb41
 def sample_file_document_creation_and_insertion(
         frd: FileReportDatabase,
         identifier: str,
