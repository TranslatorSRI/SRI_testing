"""
Unit tests for the backend logic of the web services application
"""
from sys import stderr
from os import sep, makedirs
from os.path import dirname, abspath
from typing import Optional

from time import sleep

import logging

from sri_testing.translator.sri.testing.processor import (
    CMD_DELIMITER,
    PWD_CMD,
    PYTHON_PATH,
    WorkerTask,
    PERCENTAGE_COMPLETION_SUFFIX_PATTERN
)
from tests.onehop import ONEHOP_TEST_DIRECTORY

logger = logging.getLogger()

TEST_RESULTS_PATH = abspath(f"{dirname(__file__)}{sep}test_results")
makedirs(TEST_RESULTS_PATH, exist_ok=True)


def _report_outcome(
        test_name: str,
        command_line: str,
        timeout: Optional[int] = 10,  # default to 10 seconds
        expecting_output: bool = True,
        expected_output: Optional[str] = None
):
    wp = WorkerTask(identifier=test_name, timeout=timeout)

    wp.run_command(command_line)

    line: str

    if expecting_output:
        print(f"{test_name}() output: ...\n", file=stderr)

    for line in wp.get_output():

        if expecting_output:
            assert line, f"{test_name}() is missing Worker Process output?"
            msg = '\n'.join(line.split('\r\n'))
            print(f"\t{msg}", file=stderr)
            if expected_output:
                # Strip leading and training whitespace of the report for the comparison
                assert line.strip() == expected_output
        else:
            assert not line, f"{test_name}() has unexpected non-empty Worker Process output: {line}?"

    if expecting_output:
        print("\n...Done!", file=stderr)

    wp.close()


def test_run_command():
    _report_outcome("test_run_command", f"dir .* {CMD_DELIMITER} {PYTHON_PATH} --version")


def test_cd_path():
    _report_outcome(
        "test_cd_path", f"cd {ONEHOP_TEST_DIRECTORY} {CMD_DELIMITER} {PWD_CMD}",
        expected_output=ONEHOP_TEST_DIRECTORY
    )


def test_run_pytest_command():
    _report_outcome("test_run_pytest_command", f"cd {ONEHOP_TEST_DIRECTORY} {CMD_DELIMITER} pytest --version")


def test_run_process_timeout():
    # one second timeout, very short relative to
    # the runtime of the specified command line
    _report_outcome(
        "test_run_process_timeout",
        f'{PYTHON_PATH} -c "from time import sleep; sleep(2)"',
        timeout=1,
        expecting_output=False
    )


MOCK_WORKER = abspath(dirname(__file__)+sep+"mock_worker.py")


def test_progress_monitoring():

    wp = WorkerTask(identifier="test_progress_monitoring", timeout=1)

    wp.run_command(f"{PYTHON_PATH} {MOCK_WORKER}")

    done: bool = False
    percentage_completion: float = 0.0
    tries: int = 0

    while not done:

        print("\nChecking progress...", file=stderr)
        sleep(1)

<<<<<<< HEAD
        next_pc: Optional[str] = None
        for line in wp.get_output():
            pc = PERCENTAGE_COMPLETION_SUFFIX_PATTERN.search(line)
            if pc and pc.group():
                next_pc = pc["percentage_completion"]

        if next_pc:
            tries = 0
            percentage_completion = next_pc
            print(f"{next_pc}% complete!", file=stderr)
        else:
            print("get_output() operation timed out?", file=stderr)
            tries += 1
            if tries > 10:
                assert False, "Progress monitoring timed out?"

        if percentage_completion == "100":
=======
        next_pc: Optional[float] = None
        for next_pc in wp.get_output():
            if next_pc:
                tries = 0
                percentage_completion = next_pc
                print(f"{next_pc}% complete!", file=stderr)
            else:
                print("get_output() operation timed out?", file=stderr)
                tries += 1
                if tries > 10:
                    assert False, "Progress monitoring timed out?"

        if percentage_completion == 100.0:
>>>>>>> 4ac960ba
            done = True

    print("test_progress_monitoring() test completed successfully!", file=stderr)<|MERGE_RESOLUTION|>--- conflicted
+++ resolved
@@ -103,25 +103,6 @@
         print("\nChecking progress...", file=stderr)
         sleep(1)
 
-<<<<<<< HEAD
-        next_pc: Optional[str] = None
-        for line in wp.get_output():
-            pc = PERCENTAGE_COMPLETION_SUFFIX_PATTERN.search(line)
-            if pc and pc.group():
-                next_pc = pc["percentage_completion"]
-
-        if next_pc:
-            tries = 0
-            percentage_completion = next_pc
-            print(f"{next_pc}% complete!", file=stderr)
-        else:
-            print("get_output() operation timed out?", file=stderr)
-            tries += 1
-            if tries > 10:
-                assert False, "Progress monitoring timed out?"
-
-        if percentage_completion == "100":
-=======
         next_pc: Optional[float] = None
         for next_pc in wp.get_output():
             if next_pc:
@@ -135,7 +116,6 @@
                     assert False, "Progress monitoring timed out?"
 
         if percentage_completion == 100.0:
->>>>>>> 4ac960ba
             done = True
 
     print("test_progress_monitoring() test completed successfully!", file=stderr)