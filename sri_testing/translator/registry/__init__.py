--- conflicted
+++ resolved
@@ -431,8 +431,6 @@
     """
     # TODO: IMPLEMENT ME!
     pass
-<<<<<<< HEAD
-=======
 
 
 def select_accessible_endpoint(urls: Optional[List[str]], check_access: bool) -> str:
@@ -451,7 +449,6 @@
                 capture_kg_metadata(url, data)
                 break
     return url
->>>>>>> 4ac960ba
 
 
 def select_endpoint(
@@ -475,6 +472,10 @@
     :return: Optional[Tuple[str, str, Union[str, List]]], selected URL endpoint, 'x-maturity' tag and
                                                           associated test data reference: single URL or list of URLs
     """
+    if not test_data_location:
+        # no test data for any of the server urls?
+        return None
+
     # Check the possible target testing environments
     # in an ad hoc hardcoded of the 'precedence/rank'
     # ordering of the DEPLOYMENT_TYPES list
@@ -484,63 +485,26 @@
             # If available, filter environments against 'x-maturity'
             # tagged 'test_data_location' values targeted for testing
             if isinstance(test_data_location, Dict):
-                if x_maturity not in test_data_location:
+                if x_maturity in test_data_location:
+                    # 'test_data_location' specification is
+                    # available for the given x-maturity key and
+                    # successfully matched one of the selected 'x-maturity',
+                    # one of the DEPLOYMENT_TYPES or the 'default' url?
+                    test_data = test_data_location[x_maturity]
+                elif 'default' in test_data_location:
+                    test_data = test_data_location['default']
+                else:
+                    # Can't resolve any test data for this x-maturity, so we skip it?
                     continue
-
-                # Otherwise,  'test_data_location' specification is
-                # available for the given x-maturity key and
-                # successfully matched one of the selected 'x-maturity',
-                # one of the DEPLOYMENT_TYPES or the 'default' url?
-                test_data = test_data_location[x_maturity]
             else:
-                # Otherwise, the test_data_location is a simple string or list of strings thus
-                # no discrimination in the test_data_location(s) concerning target
-                # 'x-maturity' thus, we just return the 'highest ranked'
-                # x-maturity server endpoint found in the servers block
+                # Otherwise, the test_data_location assumed to be a simple string or
+                # list of strings thus no discrimination in the test_data_location(s)
+                # concerning target 'x-maturity' thus, we just return the 'highest
+                # ranked' x-maturity server endpoint found in the servers block
                 test_data = test_data_location
 
-<<<<<<< HEAD
-            urls = server_urls[environment]
-            x_maturity = environment
-            break
-
-    if not urls and isinstance(test_data_location, Dict) and 'default' in test_data_location:
-        # The first time around, we couldn't align with an *explicitly*
-        # equivalent x-maturity object-model specified test data location.
-        # So we repeat the ordered search for available x-maturity endpoints,
-        # now using any suitable 'default' test data set which is available
-        for environment in DEPLOYMENT_TYPES:
-            if environment in server_urls:
-                urls = server_urls[environment]
-                x_maturity = environment
-                test_data = test_data_location['default']
-                break
-
-    # ... Now, resolve one of the available endpoints
-    url: Optional[str] = None
-    if urls:
-        for endpoint in urls:
-            if not check_access:
-                # May be set for testing purposes
-                url = endpoint
-                break
-            else:
-                # Since they are all deemed 'functionally equivalent' by the Translator team, the first
-                # 'live' endpoint, within the given x-maturity set, is selected as usable for testing.
-                data: Optional[Dict] = live_trapi_endpoint(endpoint)
-                if data is not None:
-                    url = endpoint
-                    capture_kg_metadata(url, data)
-                    break
-
-    if url:
-        # Selected endpoint, if successfully resolved
-        return url, x_maturity, test_data
-    else:
-        return None
-=======
             # server endpoints with test data found
-            # for a given x-maturity environment
+            # for a current x-maturity environment
             urls = server_urls[x_maturity]
             url: str = select_accessible_endpoint(urls, check_access)
             if url:
@@ -548,27 +512,8 @@
                 # with associated available test data
                 return url, x_maturity, test_data
 
-    # If the first time around we couldn't align with an *explicitly*
-    # equivalent x-maturity object-model specified test data location,
-    # then we repeat the ordered search for available 'x-maturity' endpoints,
-    # now using any suitable 'default' test data set which is available
-    if not test_data and isinstance(test_data_location, Dict) and 'default' in test_data_location:
-        test_data = test_data_location['default']
-
-    if test_data:
-        # 'default' test data available...
-        # Re-iterate through available x-maturity environments, by order of precedence
-        for x_maturity in DEPLOYMENT_TYPES:
-            if x_maturity in server_urls:
-                urls = server_urls[x_maturity]
-                url: str = select_accessible_endpoint(urls, check_access)
-                if url:
-                    # Selected endpoint, if successfully resolved
-                    return url, x_maturity, test_data
-
     # default is failure
     return None
->>>>>>> 4ac960ba
 
 
 def validate_servers(
