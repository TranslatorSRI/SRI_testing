--- conflicted
+++ resolved
@@ -6,11 +6,7 @@
     build:
       context: .
     ports:
-<<<<<<< HEAD
     - "8090:8090"
-=======
-    - "80:8080"
->>>>>>> 1cf3a428
     # need to tie into code/tests/onehop/results VOLUME
     environment:
       MONGO_INITDB_HOST: mongo
@@ -20,7 +16,7 @@
   dashboard:
     build: ./dashboard
     ports:
-    - "8080:8081"
+    - "8080:8080"
 
   mongo:
     image: mongo
