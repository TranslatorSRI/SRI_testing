--- conflicted
+++ resolved
@@ -2,30 +2,18 @@
 
 The SRI Testing harness package is evolving along with progress in TRAPI (including the reasoner-validator package) and Biolink standards within the NCATS Biomedical Knowledge Translator. 
 
-<<<<<<< HEAD
-## v2.2.0
-- Upgrade to reasoner-validator 3.8.8
-- Upgrade to reasoner-validator 3.7.1: added 'sources' of validation messages to reports
-- Upgrade to reasoner-validator 3.6.2 with additional repair of SRI Testing test edge validation in Response
-=======
 ## v3.0.0
 - Pruning the release 2# down to size as the SRI Testing 'lite' version, branch code-named 'Hoplite' (an ancient Greek civilian soldier). 'Hoplite' is essentially lacking the TRAPI schema and Biolink Model validation of TRAPI Responses and simply verifies that test input edges are recovered in the TRAPI Response results.  Setting the environment variable 'FULL_VALIDATION' to any non-empty value (default: None) triggers the original 'full' validation. The Test Run Summary JSON report has a 'mode' tag set accordingly either to value "FullComplianceValidation" or "HopLite".
 
 ## v2.2.0
 - Upgrade to reasoner-validator 3.9.4: fixed methods moved into validation classes
 - Upgrade to reasoner-validator 3.7.1: added 'sources' of validation messages to reports
-- Upgrade to reasoner-validator 3.6.2 with additional repair of SRI Testing test edge validation in Response 
->>>>>>> 2a686668
+- Upgrade to reasoner-validator 3.6.2 with additional repair of SRI Testing test edge validation in Response
 - Upgrade to reasoner-validator 3.6.1 with 'critical' validation errors
 - extracted OneHop test code relating to inverse predicate into get_inverse_predicate() method in BiolinkValidator class
 - various TRAPI edge case validation against Knowledge Graph, moved from SRI Testing harness to TRAPIValidator class
 - Upgraded to reasoner-validator 3.5.8 containing the above code
 - refactored SRI Testing code to suit
-<<<<<<< HEAD
-- Upgraded to reasoner-validator 3.5.7
-- Upgraded to reasoner-validator 3.5.6
-=======
->>>>>>> 2a686668
 - TRAPI call method moved to the reasoner-validator.trapi package module in release 3.5.6
 
 ## v2.1.7
