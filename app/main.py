--- conflicted
+++ resolved
@@ -46,10 +46,7 @@
 @app.get('/favicon.ico', include_in_schema=False)
 async def favicon():
     return FileResponse(favicon_path)
-<<<<<<< HEAD
-=======
-
->>>>>>> f9ecde35
+
 
 #
 # We don't instantiate the full TRAPI models here but
